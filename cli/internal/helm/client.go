/*
Copyright (c) Edgeless Systems GmbH

SPDX-License-Identifier: AGPL-3.0-only
*/

package helm

import (
	"context"
	"errors"
	"fmt"
	"strings"
	"time"

	"github.com/edgelesssys/constellation/v2/cli/internal/clusterid"
	"github.com/edgelesssys/constellation/v2/internal/cloud/cloudprovider"
	"github.com/edgelesssys/constellation/v2/internal/compatibility"
	"github.com/edgelesssys/constellation/v2/internal/config"
	"github.com/edgelesssys/constellation/v2/internal/constants"
	"github.com/edgelesssys/constellation/v2/internal/deploy/helm"
	"github.com/edgelesssys/constellation/v2/internal/file"
	"github.com/edgelesssys/constellation/v2/internal/logger"
	"github.com/edgelesssys/constellation/v2/internal/semver"
	"github.com/edgelesssys/constellation/v2/internal/versions"
	"github.com/spf13/afero"
	"helm.sh/helm/v3/pkg/action"
	"helm.sh/helm/v3/pkg/chart"
	"helm.sh/helm/v3/pkg/cli"
	"helm.sh/helm/v3/pkg/release"
	apiextensionsv1 "k8s.io/apiextensions-apiserver/pkg/apis/apiextensions/v1"
	"k8s.io/apimachinery/pkg/apis/meta/v1/unstructured"
	"k8s.io/apimachinery/pkg/runtime/schema"
)

const (
	// AllowDestructive is a named bool to signal that destructive actions have been confirmed by the user.
	AllowDestructive = true
	// DenyDestructive is a named bool to signal that destructive actions have not been confirmed by the user yet.
	DenyDestructive = false
)

// ErrConfirmationMissing signals that an action requires user confirmation.
var ErrConfirmationMissing = errors.New("action requires user confirmation")

var errReleaseNotFound = errors.New("release not found")

// Client handles interaction with helm and the cluster.
type Client struct {
	config  *action.Configuration
	kubectl crdClient
	fs      file.Handler
	actions actionWrapper
	log     debugLog
}

// NewClient returns a new initializes client for the namespace Client.
func NewClient(client crdClient, kubeConfigPath, helmNamespace string, log debugLog) (*Client, error) {
	settings := cli.New()
	settings.KubeConfig = kubeConfigPath

	actionConfig := &action.Configuration{}
	if err := actionConfig.Init(settings.RESTClientGetter(), helmNamespace, "secret", log.Debugf); err != nil {
		return nil, fmt.Errorf("initializing config: %w", err)
	}

	fileHandler := file.NewHandler(afero.NewOsFs())

	kubeconfig, err := fileHandler.Read(kubeConfigPath)
	if err != nil {
		return nil, fmt.Errorf("reading gce config: %w", err)
	}

	if err := client.Initialize(kubeconfig); err != nil {
		return nil, fmt.Errorf("initializing kubectl: %w", err)
	}

	return &Client{kubectl: client, fs: fileHandler, actions: actions{config: actionConfig}, log: log}, nil
}

func (c *Client) shouldUpgrade(releaseName, newVersion string, force bool) error {
	currentVersion, err := c.currentVersion(releaseName)
	if err != nil {
		return fmt.Errorf("getting version for %s: %w", releaseName, err)
	}
	c.log.Debugf("Current %s version: %s", releaseName, currentVersion)
	c.log.Debugf("New %s version: %s", releaseName, newVersion)

	// This may break for cert-manager or cilium if we decide to upgrade more than one minor version at a time.
	// Leaving it as is since it is not clear to me what kind of sanity check we could do.
	if !force {
		if err := compatibility.IsValidUpgrade(currentVersion, newVersion); err != nil {
			return err
		}
	}
	// at this point we conclude that the release should be upgraded. check that this CLI supports the upgrade.
	if releaseName == constellationOperatorsInfo.releaseName || releaseName == constellationServicesInfo.releaseName {
		if compatibility.EnsurePrefixV(constants.VersionInfo()) != compatibility.EnsurePrefixV(newVersion) {
			return fmt.Errorf("this CLI only supports microservice version %s for upgrading", constants.VersionInfo())
		}
	}
	c.log.Debugf("Upgrading %s from %s to %s", releaseName, currentVersion, newVersion)

	return nil
}

// Upgrade runs a helm-upgrade on all deployments that are managed via Helm.
// If the CLI receives an interrupt signal it will cancel the context.
// Canceling the context will prompt helm to abort and roll back the ongoing upgrade.
func (c *Client) Upgrade(ctx context.Context, config *config.Config, idFile clusterid.File, timeout time.Duration, allowDestructive, force bool, upgradeID, kubeconfig string) error {
	upgradeErrs := []error{}
	upgradeReleases := []*chart.Chart{}
<<<<<<< HEAD
	chartsToUpgrade := []chartInfo{ciliumInfo, certManagerInfo, constellationOperatorsInfo, constellationServicesInfo}

	if config.GetProvider() == cloudprovider.AWS {
		if isInstalled, err := c.isChartInstalled(awsLBControllerInfo.releaseName); !isInstalled {
			c.log.Debugf("Installing aws-load-balancer-controller")
			err := c.installChart(awsLBControllerInfo, config, idFile, kubeconfig)
			if err != nil {
				return fmt.Errorf("installing %s: %w", awsLBControllerInfo.chartName, err)
			}
		} else {
			if err != nil {
				return fmt.Errorf("getting version of %s: %w", awsLBControllerInfo.chartName, err)
			}
			c.log.Debugf("Schedule %s for upgrade", awsLBControllerInfo.chartName)
			chartsToUpgrade = append(chartsToUpgrade, awsLBControllerInfo)
		}
	}

	for _, info := range chartsToUpgrade {
=======
	newReleases := []*chart.Chart{}

	for _, info := range []chartInfo{ciliumInfo, certManagerInfo, constellationOperatorsInfo, constellationServicesInfo, csiInfo} {
		c.log.Debugf("Checking release %s", info.releaseName)
>>>>>>> f9391ed9
		chart, err := loadChartsDir(helmFS, info.path)
		if err != nil {
			return fmt.Errorf("loading chart %s: %w", info.chartName, err)
		}

		// define target version the chart is upgraded to
		var upgradeVersion string
		if info == constellationOperatorsInfo || info == constellationServicesInfo {
			// ensure that the services chart has the same version as the CLI
			updateVersions(chart, compatibility.EnsurePrefixV(constants.VersionInfo()))
			upgradeVersion = config.MicroserviceVersion
		} else {
			upgradeVersion = chart.Metadata.Version
		}

		var invalidUpgrade *compatibility.InvalidUpgradeError
		err = c.shouldUpgrade(info.releaseName, upgradeVersion, force)
		switch {
		case errors.Is(err, errReleaseNotFound):
			// if the release is not found, we need to install it
			c.log.Debugf("Release %s not found, adding to new releases...", info.releaseName)
			newReleases = append(newReleases, chart)
		case errors.As(err, &invalidUpgrade):
			upgradeErrs = append(upgradeErrs, fmt.Errorf("skipping %s upgrade: %w", info.releaseName, err))
		case err != nil:
			c.log.Debugf("Adding %s to upgrade releases...", info.releaseName)
			return fmt.Errorf("should upgrade %s: %w", info.releaseName, err)
		case err == nil:
			upgradeReleases = append(upgradeReleases, chart)

			// Check if installing/upgrading the chart could be destructive
			// If so, we don't want to perform any actions,
			// unless the user confirms it to be OK.
			if !allowDestructive &&
				info.chartName == certManagerInfo.chartName {
				return ErrConfirmationMissing
			}
		}
	}

	// Backup CRDs and CRs if we are upgrading anything.
	if len(upgradeReleases) != 0 {
		c.log.Debugf("Creating backup of CRDs and CRs")
		crds, err := c.backupCRDs(ctx, upgradeID)
		if err != nil {
			return fmt.Errorf("creating CRD backup: %w", err)
		}
		if err := c.backupCRs(ctx, crds, upgradeID); err != nil {
			return fmt.Errorf("creating CR backup: %w", err)
		}
	}

	for _, chart := range upgradeReleases {
		c.log.Debugf("Upgrading release %s", chart.Metadata.Name)
		if err := c.upgradeRelease(ctx, timeout, config, chart); err != nil {
			return fmt.Errorf("upgrading %s: %w", chart.Metadata.Name, err)
		}
	}

<<<<<<< HEAD
	for _, chart := range upgradeReleases {
		err = c.upgradeRelease(ctx, timeout, config, idFile, chart)
		if err != nil {
=======
	// Install new releases after upgrading existing ones.
	// This makes sure if a release was removed as a dependency from one chart,
	// and then added as a new standalone chart (or as a dependency of another chart),
	// that the new release is installed without creating naming conflicts.
	// If in the future, we require to install a new release before upgrading existing ones,
	// it should be done in a separate loop, instead of moving this one up.
	for _, chart := range newReleases {
		c.log.Debugf("Installing new release %s", chart.Metadata.Name)
		if err := c.installNewRelease(ctx, timeout, config, chart); err != nil {
>>>>>>> f9391ed9
			return fmt.Errorf("upgrading %s: %w", chart.Metadata.Name, err)
		}
	}

	return errors.Join(upgradeErrs...)
}

func (c *Client) isChartInstalled(releaseName string) (bool, error) {
	if _, err := c.currentVersion(releaseName); err != nil {
		var releaseNotFoundError *ReleaseNotFoundError
		if errors.As(err, &releaseNotFoundError) {
			return false, nil
		}
		return true, fmt.Errorf("getting %s version: %w", releaseName, err)
	}
	return true, nil
}

func (c *Client) installChart(chart chartInfo, config *config.Config, idFile clusterid.File, kubeconfig string) error {
	k8sVersion, err := versions.NewValidK8sVersion(config.KubernetesVersion, false)
	if err != nil {
		return fmt.Errorf("validating k8s version: %s", config.KubernetesVersion)
	}

	loader := NewLoader(config.GetProvider(), k8sVersion, clusterid.GetClusterName(config, idFile))
	release, err := loader.loadRelease(chart, helm.WaitModeAtomic)
	if err != nil {
		return fmt.Errorf("loading chart: %w", err)
	}
	installer, err := helm.NewInstaller(logger.New(logger.PlainLog, -1), kubeconfig)
	if err != nil {
		return fmt.Errorf("creating installer: %w", err)
	}
	c.log.Debugf("Installing %s", chart.releaseName)
	err = installer.InstallChart(context.Background(), release)
	if err != nil {
		return fmt.Errorf("installing chart %s: %w", awsLBControllerInfo.chartName, err)
	}
	return nil
}

// Versions queries the cluster for running versions and returns a map of releaseName -> version.
func (c *Client) Versions() (ServiceVersions, error) {
	ciliumVersion, err := c.currentVersion(ciliumInfo.releaseName)
	if err != nil {
		return ServiceVersions{}, fmt.Errorf("getting %s version: %w", ciliumInfo.releaseName, err)
	}
	certManagerVersion, err := c.currentVersion(certManagerInfo.releaseName)
	if err != nil {
		return ServiceVersions{}, fmt.Errorf("getting %s version: %w", certManagerInfo.releaseName, err)
	}
	operatorsVersion, err := c.currentVersion(constellationOperatorsInfo.releaseName)
	if err != nil {
		return ServiceVersions{}, fmt.Errorf("getting %s version: %w", constellationOperatorsInfo.releaseName, err)
	}
	servicesVersion, err := c.currentVersion(constellationServicesInfo.releaseName)
	if err != nil {
		return ServiceVersions{}, fmt.Errorf("getting %s version: %w", constellationServicesInfo.releaseName, err)
	}

	awsLBVersion, err := c.currentVersion(awsLBControllerInfo.releaseName)
	if err != nil {
		var releaseNotFoundError *ReleaseNotFoundError
		if !errors.As(err, &releaseNotFoundError) {
			return ServiceVersions{}, fmt.Errorf("getting %s version: %w", awsLBControllerInfo.releaseName, err)
		}
	}
	return ServiceVersions{
		cilium:                    compatibility.EnsurePrefixV(ciliumVersion),
		certManager:               compatibility.EnsurePrefixV(certManagerVersion),
		constellationOperators:    compatibility.EnsurePrefixV(operatorsVersion),
		constellationServices:     compatibility.EnsurePrefixV(servicesVersion),
		awsLoadBalancerController: compatibility.EnsurePrefixV(awsLBVersion),
	}, nil
}

// ReleaseNotFoundError is returned when a helm release is not found.
type ReleaseNotFoundError struct {
	ReleaseName string
}

// Error returns the error message.
func (e *ReleaseNotFoundError) Error() string {
	return fmt.Sprintf("release %s not found", e.ReleaseName)
}

// currentVersion returns the version of the currently installed helm release.
func (c *Client) currentVersion(release string) (string, error) {
	rel, err := c.actions.listAction(release)
	if err != nil {
		return "", err
	}

	if len(rel) == 0 {
<<<<<<< HEAD
		return "", &ReleaseNotFoundError{ReleaseName: release}
=======
		return "", errReleaseNotFound
>>>>>>> f9391ed9
	}
	if len(rel) > 1 {
		return "", fmt.Errorf("multiple releases found for %s", release)
	}

	if rel[0] == nil || rel[0].Chart == nil || rel[0].Chart.Metadata == nil {
		return "", fmt.Errorf("received invalid release %s", release)
	}

	return rel[0].Chart.Metadata.Version, nil
}

// ServiceVersions bundles the versions of all services that are part of Constellation.
type ServiceVersions struct {
	cilium                    string
	certManager               string
	constellationOperators    string
	constellationServices     string
	awsLoadBalancerController string
}

// NewServiceVersions returns a new ServiceVersions struct.
func NewServiceVersions(cilium, certManager, constellationOperators, constellationServices string) ServiceVersions {
	return ServiceVersions{
		cilium:                 cilium,
		certManager:            certManager,
		constellationOperators: constellationOperators,
		constellationServices:  constellationServices,
	}
}

// Cilium returns the version of the Cilium release.
func (s ServiceVersions) Cilium() string {
	return s.cilium
}

// CertManager returns the version of the cert-manager release.
func (s ServiceVersions) CertManager() string {
	return s.certManager
}

// ConstellationOperators returns the version of the constellation-operators release.
func (s ServiceVersions) ConstellationOperators() string {
	return s.constellationOperators
}

// ConstellationServices returns the version of the constellation-services release.
func (s ServiceVersions) ConstellationServices() string {
	return s.constellationServices
}

// installNewRelease installs a previously not installed release on the cluster.
func (c *Client) installNewRelease(
	ctx context.Context, timeout time.Duration, conf *config.Config, chart *chart.Chart,
) error {
	releaseName, values, err := c.loadUpgradeValues(ctx, conf, chart)
	if err != nil {
		return fmt.Errorf("loading values: %w", err)
	}
	return c.actions.installAction(ctx, releaseName, chart, values, timeout)
}

// upgradeRelease upgrades a release running on the cluster.
func (c *Client) upgradeRelease(
	ctx context.Context, timeout time.Duration, conf *config.Config, idFile clusterid.File, chart *chart.Chart,
) error {
	releaseName, values, err := c.loadUpgradeValues(ctx, conf, chart)
	if err != nil {
		return fmt.Errorf("loading values: %w", err)
	}

	values, err = c.mergeClusterValues(values, releaseName)
	if err != nil {
		return fmt.Errorf("preparing values: %w", err)
	}

	return c.actions.upgradeAction(ctx, releaseName, chart, values, timeout)
}

// loadUpgradeValues loads values for a chart required for running an upgrade.
func (c *Client) loadUpgradeValues(ctx context.Context, conf *config.Config, chart *chart.Chart,
) (string, map[string]any, error) {
	// We need to load all values that can be statically loaded before merging them with the cluster
	// values. Otherwise the templates are not rendered correctly.
	k8sVersion, err := versions.NewValidK8sVersion(conf.KubernetesVersion, false)
	if err != nil {
		return "", nil, fmt.Errorf("validating k8s version: %s", conf.KubernetesVersion)
	}

	c.log.Debugf("Checking cluster ID file to determine cluster name")
	clusterName := clusterid.GetClusterName(conf, idFile)

	loader := NewLoader(conf.GetProvider(), k8sVersion, clusterName)

	var values map[string]any
	var releaseName string

	switch chart.Metadata.Name {
	case awsLBControllerInfo.chartName:
		releaseName = awsLBControllerInfo.releaseName
		values = loader.loadAWSLBControllerValues()
	case ciliumInfo.chartName:
		releaseName = ciliumInfo.releaseName
		var ok bool
		values, ok = ciliumVals[conf.GetProvider().String()]
		if !ok {
			return "", nil, fmt.Errorf("cilium values for csp %q not found", conf.GetProvider().String())
		}
	case certManagerInfo.chartName:
		releaseName = certManagerInfo.releaseName
		values = loader.loadCertManagerValues()
	case constellationOperatorsInfo.chartName:
		releaseName = constellationOperatorsInfo.releaseName
		values = loader.loadOperatorsValues()

		if err := c.updateCRDs(ctx, chart); err != nil {
			return "", nil, fmt.Errorf("updating CRDs: %w", err)
		}
	case constellationServicesInfo.chartName:
		releaseName = constellationServicesInfo.releaseName
		values = loader.loadConstellationServicesValues()

		if err := c.applyMigrations(ctx, releaseName, values, conf); err != nil {
			return "", nil, fmt.Errorf("applying migrations: %w", err)
		}
	case csiInfo.chartName:
		releaseName = csiInfo.releaseName
		values = loader.loadCSIValues()
	default:
		return "", nil, fmt.Errorf("unknown chart name: %s", chart.Metadata.Name)
	}

	return releaseName, values, nil
}

// applyMigrations checks the from version and applies the necessary migrations.
// The function assumes the caller has verified that our version drift restriction is not violated,
// Currently, this is done during config validation.
func (c *Client) applyMigrations(ctx context.Context, releaseName string, values map[string]any, conf *config.Config) error {
	current, err := c.currentVersion(releaseName)
	if err != nil {
		return fmt.Errorf("getting %s version: %w", releaseName, err)
	}
	currentV, err := semver.New(current)
	if err != nil {
		return fmt.Errorf("parsing current version: %w", err)
	}

	if currentV.Major == 2 && currentV.Minor == 8 {
		// Rename/change the following function to implement any necessary migrations.
		return migrateFrom2_8(ctx, values, conf, c.kubectl)
	}

	return nil
}

// migrateFrom2_8 is currently a no-op that is kept for documentation purposes.
// If you have to implement the function please make sure to update the below comment to your situation.
// migrateFrom2_8 applies the necessary migrations for upgrading from v2.8.x to v2.9.x.
// migrateFrom2_8 should be applied for v2.8.x --> v2.9.x.
// migrateFrom2_8 should NOT be applied for v2.8.0 --> v2.9.x.
func migrateFrom2_8(_ context.Context, _ map[string]any, _ *config.Config, _ crdClient) error {
	return nil
}

// mergeClusterValues returns a values map as required for helm-upgrade.
// It imitates the behaviour of helm's reuse-values flag by fetching the current values from the cluster
// and merging the fetched values with the locally found values.
// This is done to ensure that new values (from upgrades of the local files) end up in the cluster.
// reuse-values does not ensure this.
func (c *Client) mergeClusterValues(localValues map[string]any, releaseName string) (map[string]any, error) {
	// Ensure installCRDs is set for cert-manager chart.
	if releaseName == certManagerInfo.releaseName {
		localValues["installCRDs"] = true
	}
	clusterValues, err := c.actions.getValues(releaseName)
	if err != nil {
		return nil, fmt.Errorf("getting values for %s: %w", releaseName, err)
	}

	return helm.MergeMaps(clusterValues, localValues), nil
}

// GetValues queries the cluster for the values of the given release.
func (c *Client) GetValues(release string) (map[string]any, error) {
	client := action.NewGetValues(c.config)
	// Version corresponds to the releases revision. Specifying a Version <= 0 yields the latest release.
	client.Version = 0
	values, err := client.Run(release)
	if err != nil {
		return nil, fmt.Errorf("getting values for %s: %w", release, err)
	}
	return values, nil
}

// updateCRDs walks through the dependencies of the given chart and applies
// the files in the dependencie's 'crds' folder.
// This function is NOT recursive!
func (c *Client) updateCRDs(ctx context.Context, chart *chart.Chart) error {
	for _, dep := range chart.Dependencies() {
		for _, crdFile := range dep.Files {
			if strings.HasPrefix(crdFile.Name, "crds/") {
				c.log.Debugf("Updating crd: %s", crdFile.Name)
				err := c.kubectl.ApplyCRD(ctx, crdFile.Data)
				if err != nil {
					return err
				}
			}
		}
	}
	return nil
}

type debugLog interface {
	Debugf(format string, args ...any)
	Sync()
}

type crdClient interface {
	Initialize(kubeconfig []byte) error
	ApplyCRD(ctx context.Context, rawCRD []byte) error
	GetCRDs(ctx context.Context) ([]apiextensionsv1.CustomResourceDefinition, error)
	GetCRs(ctx context.Context, gvr schema.GroupVersionResource) ([]unstructured.Unstructured, error)
}

type actionWrapper interface {
	listAction(release string) ([]*release.Release, error)
	getValues(release string) (map[string]any, error)
	installAction(ctx context.Context, releaseName string, chart *chart.Chart, values map[string]any, timeout time.Duration) error
	upgradeAction(ctx context.Context, releaseName string, chart *chart.Chart, values map[string]any, timeout time.Duration) error
}

type actions struct {
	config *action.Configuration
}

// listAction execute a List action by wrapping helm's action package.
// It creates the action, runs it at returns results and errors.
func (a actions) listAction(release string) ([]*release.Release, error) {
	action := action.NewList(a.config)
	action.Filter = release
	return action.Run()
}

func (a actions) getValues(release string) (map[string]any, error) {
	client := action.NewGetValues(a.config)
	// Version corresponds to the releases revision. Specifying a Version <= 0 yields the latest release.
	client.Version = 0
	return client.Run(release)
}

func (a actions) upgradeAction(ctx context.Context, releaseName string, chart *chart.Chart, values map[string]any, timeout time.Duration) error {
	action := action.NewUpgrade(a.config)
	action.Atomic = true
	action.Namespace = constants.HelmNamespace
	action.ReuseValues = false
	action.Timeout = timeout
	if _, err := action.RunWithContext(ctx, releaseName, chart, values); err != nil {
		return fmt.Errorf("upgrading %s: %w", releaseName, err)
	}
	return nil
}

func (a actions) installAction(ctx context.Context, releaseName string, chart *chart.Chart, values map[string]any, timeout time.Duration) error {
	action := action.NewInstall(a.config)
	action.Atomic = true
	action.Namespace = constants.HelmNamespace
	action.ReleaseName = releaseName
	action.Timeout = timeout
	if _, err := action.RunWithContext(ctx, chart, values); err != nil {
		return fmt.Errorf("installing previously not installed chart %s: %w", chart.Name(), err)
	}
	return nil
}<|MERGE_RESOLUTION|>--- conflicted
+++ resolved
@@ -14,13 +14,11 @@
 	"time"
 
 	"github.com/edgelesssys/constellation/v2/cli/internal/clusterid"
-	"github.com/edgelesssys/constellation/v2/internal/cloud/cloudprovider"
 	"github.com/edgelesssys/constellation/v2/internal/compatibility"
 	"github.com/edgelesssys/constellation/v2/internal/config"
 	"github.com/edgelesssys/constellation/v2/internal/constants"
 	"github.com/edgelesssys/constellation/v2/internal/deploy/helm"
 	"github.com/edgelesssys/constellation/v2/internal/file"
-	"github.com/edgelesssys/constellation/v2/internal/logger"
 	"github.com/edgelesssys/constellation/v2/internal/semver"
 	"github.com/edgelesssys/constellation/v2/internal/versions"
 	"github.com/spf13/afero"
@@ -57,7 +55,7 @@
 // NewClient returns a new initializes client for the namespace Client.
 func NewClient(client crdClient, kubeConfigPath, helmNamespace string, log debugLog) (*Client, error) {
 	settings := cli.New()
-	settings.KubeConfig = kubeConfigPath
+	settings.KubeConfig = kubeConfigPath // constants.AdminConfFilename
 
 	actionConfig := &action.Configuration{}
 	if err := actionConfig.Init(settings.RESTClientGetter(), helmNamespace, "secret", log.Debugf); err != nil {
@@ -107,38 +105,16 @@
 // Upgrade runs a helm-upgrade on all deployments that are managed via Helm.
 // If the CLI receives an interrupt signal it will cancel the context.
 // Canceling the context will prompt helm to abort and roll back the ongoing upgrade.
-func (c *Client) Upgrade(ctx context.Context, config *config.Config, idFile clusterid.File, timeout time.Duration, allowDestructive, force bool, upgradeID, kubeconfig string) error {
+func (c *Client) Upgrade(ctx context.Context, config *config.Config, idFile clusterid.File, timeout time.Duration, allowDestructive, force bool, upgradeID string) error {
 	upgradeErrs := []error{}
 	upgradeReleases := []*chart.Chart{}
-<<<<<<< HEAD
-	chartsToUpgrade := []chartInfo{ciliumInfo, certManagerInfo, constellationOperatorsInfo, constellationServicesInfo}
-
-	if config.GetProvider() == cloudprovider.AWS {
-		if isInstalled, err := c.isChartInstalled(awsLBControllerInfo.releaseName); !isInstalled {
-			c.log.Debugf("Installing aws-load-balancer-controller")
-			err := c.installChart(awsLBControllerInfo, config, idFile, kubeconfig)
-			if err != nil {
-				return fmt.Errorf("installing %s: %w", awsLBControllerInfo.chartName, err)
-			}
-		} else {
-			if err != nil {
-				return fmt.Errorf("getting version of %s: %w", awsLBControllerInfo.chartName, err)
-			}
-			c.log.Debugf("Schedule %s for upgrade", awsLBControllerInfo.chartName)
-			chartsToUpgrade = append(chartsToUpgrade, awsLBControllerInfo)
-		}
-	}
-
-	for _, info := range chartsToUpgrade {
-=======
 	newReleases := []*chart.Chart{}
 
-	for _, info := range []chartInfo{ciliumInfo, certManagerInfo, constellationOperatorsInfo, constellationServicesInfo, csiInfo} {
+	for _, info := range []chartInfo{ciliumInfo, certManagerInfo, constellationOperatorsInfo, constellationServicesInfo, csiInfo, awsLBControllerInfo} {
 		c.log.Debugf("Checking release %s", info.releaseName)
->>>>>>> f9391ed9
 		chart, err := loadChartsDir(helmFS, info.path)
 		if err != nil {
-			return fmt.Errorf("loading chart %s: %w", info.chartName, err)
+			return fmt.Errorf("loading chart: %w", err)
 		}
 
 		// define target version the chart is upgraded to
@@ -190,16 +166,11 @@
 
 	for _, chart := range upgradeReleases {
 		c.log.Debugf("Upgrading release %s", chart.Metadata.Name)
-		if err := c.upgradeRelease(ctx, timeout, config, chart); err != nil {
+		if err := c.upgradeRelease(ctx, timeout, config, idFile, chart); err != nil {
 			return fmt.Errorf("upgrading %s: %w", chart.Metadata.Name, err)
 		}
 	}
 
-<<<<<<< HEAD
-	for _, chart := range upgradeReleases {
-		err = c.upgradeRelease(ctx, timeout, config, idFile, chart)
-		if err != nil {
-=======
 	// Install new releases after upgrading existing ones.
 	// This makes sure if a release was removed as a dependency from one chart,
 	// and then added as a new standalone chart (or as a dependency of another chart),
@@ -208,47 +179,12 @@
 	// it should be done in a separate loop, instead of moving this one up.
 	for _, chart := range newReleases {
 		c.log.Debugf("Installing new release %s", chart.Metadata.Name)
-		if err := c.installNewRelease(ctx, timeout, config, chart); err != nil {
->>>>>>> f9391ed9
+		if err := c.installNewRelease(ctx, timeout, config, idFile, chart); err != nil {
 			return fmt.Errorf("upgrading %s: %w", chart.Metadata.Name, err)
 		}
 	}
 
 	return errors.Join(upgradeErrs...)
-}
-
-func (c *Client) isChartInstalled(releaseName string) (bool, error) {
-	if _, err := c.currentVersion(releaseName); err != nil {
-		var releaseNotFoundError *ReleaseNotFoundError
-		if errors.As(err, &releaseNotFoundError) {
-			return false, nil
-		}
-		return true, fmt.Errorf("getting %s version: %w", releaseName, err)
-	}
-	return true, nil
-}
-
-func (c *Client) installChart(chart chartInfo, config *config.Config, idFile clusterid.File, kubeconfig string) error {
-	k8sVersion, err := versions.NewValidK8sVersion(config.KubernetesVersion, false)
-	if err != nil {
-		return fmt.Errorf("validating k8s version: %s", config.KubernetesVersion)
-	}
-
-	loader := NewLoader(config.GetProvider(), k8sVersion, clusterid.GetClusterName(config, idFile))
-	release, err := loader.loadRelease(chart, helm.WaitModeAtomic)
-	if err != nil {
-		return fmt.Errorf("loading chart: %w", err)
-	}
-	installer, err := helm.NewInstaller(logger.New(logger.PlainLog, -1), kubeconfig)
-	if err != nil {
-		return fmt.Errorf("creating installer: %w", err)
-	}
-	c.log.Debugf("Installing %s", chart.releaseName)
-	err = installer.InstallChart(context.Background(), release)
-	if err != nil {
-		return fmt.Errorf("installing chart %s: %w", awsLBControllerInfo.chartName, err)
-	}
-	return nil
 }
 
 // Versions queries the cluster for running versions and returns a map of releaseName -> version.
@@ -269,31 +205,18 @@
 	if err != nil {
 		return ServiceVersions{}, fmt.Errorf("getting %s version: %w", constellationServicesInfo.releaseName, err)
 	}
-
 	awsLBVersion, err := c.currentVersion(awsLBControllerInfo.releaseName)
-	if err != nil {
-		var releaseNotFoundError *ReleaseNotFoundError
-		if !errors.As(err, &releaseNotFoundError) {
-			return ServiceVersions{}, fmt.Errorf("getting %s version: %w", awsLBControllerInfo.releaseName, err)
-		}
-	}
+	if !errors.Is(err, errReleaseNotFound) {
+		return ServiceVersions{}, fmt.Errorf("getting %s version: %w", awsLBControllerInfo.releaseName, err)
+	}
+
 	return ServiceVersions{
-		cilium:                    compatibility.EnsurePrefixV(ciliumVersion),
-		certManager:               compatibility.EnsurePrefixV(certManagerVersion),
-		constellationOperators:    compatibility.EnsurePrefixV(operatorsVersion),
-		constellationServices:     compatibility.EnsurePrefixV(servicesVersion),
-		awsLoadBalancerController: compatibility.EnsurePrefixV(awsLBVersion),
+		cilium:                 compatibility.EnsurePrefixV(ciliumVersion),
+		certManager:            compatibility.EnsurePrefixV(certManagerVersion),
+		constellationOperators: compatibility.EnsurePrefixV(operatorsVersion),
+		constellationServices:  compatibility.EnsurePrefixV(servicesVersion),
+		awsLBController:        compatibility.EnsurePrefixV(awsLBVersion),
 	}, nil
-}
-
-// ReleaseNotFoundError is returned when a helm release is not found.
-type ReleaseNotFoundError struct {
-	ReleaseName string
-}
-
-// Error returns the error message.
-func (e *ReleaseNotFoundError) Error() string {
-	return fmt.Sprintf("release %s not found", e.ReleaseName)
 }
 
 // currentVersion returns the version of the currently installed helm release.
@@ -304,11 +227,7 @@
 	}
 
 	if len(rel) == 0 {
-<<<<<<< HEAD
-		return "", &ReleaseNotFoundError{ReleaseName: release}
-=======
 		return "", errReleaseNotFound
->>>>>>> f9391ed9
 	}
 	if len(rel) > 1 {
 		return "", fmt.Errorf("multiple releases found for %s", release)
@@ -323,11 +242,11 @@
 
 // ServiceVersions bundles the versions of all services that are part of Constellation.
 type ServiceVersions struct {
-	cilium                    string
-	certManager               string
-	constellationOperators    string
-	constellationServices     string
-	awsLoadBalancerController string
+	cilium                 string
+	certManager            string
+	constellationOperators string
+	constellationServices  string
+	awsLBController        string
 }
 
 // NewServiceVersions returns a new ServiceVersions struct.
@@ -362,9 +281,9 @@
 
 // installNewRelease installs a previously not installed release on the cluster.
 func (c *Client) installNewRelease(
-	ctx context.Context, timeout time.Duration, conf *config.Config, chart *chart.Chart,
+	ctx context.Context, timeout time.Duration, conf *config.Config, idFile clusterid.File, chart *chart.Chart,
 ) error {
-	releaseName, values, err := c.loadUpgradeValues(ctx, conf, chart)
+	releaseName, values, err := c.loadUpgradeValues(ctx, conf, idFile, chart)
 	if err != nil {
 		return fmt.Errorf("loading values: %w", err)
 	}
@@ -375,7 +294,7 @@
 func (c *Client) upgradeRelease(
 	ctx context.Context, timeout time.Duration, conf *config.Config, idFile clusterid.File, chart *chart.Chart,
 ) error {
-	releaseName, values, err := c.loadUpgradeValues(ctx, conf, chart)
+	releaseName, values, err := c.loadUpgradeValues(ctx, conf, idFile, chart)
 	if err != nil {
 		return fmt.Errorf("loading values: %w", err)
 	}
@@ -389,7 +308,7 @@
 }
 
 // loadUpgradeValues loads values for a chart required for running an upgrade.
-func (c *Client) loadUpgradeValues(ctx context.Context, conf *config.Config, chart *chart.Chart,
+func (c *Client) loadUpgradeValues(ctx context.Context, conf *config.Config, idFile clusterid.File, chart *chart.Chart,
 ) (string, map[string]any, error) {
 	// We need to load all values that can be statically loaded before merging them with the cluster
 	// values. Otherwise the templates are not rendered correctly.
@@ -398,7 +317,7 @@
 		return "", nil, fmt.Errorf("validating k8s version: %s", conf.KubernetesVersion)
 	}
 
-	c.log.Debugf("Checking cluster ID file to determine cluster name")
+	c.log.Debugf("Checking cluster ID file")
 	clusterName := clusterid.GetClusterName(conf, idFile)
 
 	loader := NewLoader(conf.GetProvider(), k8sVersion, clusterName)
@@ -407,9 +326,6 @@
 	var releaseName string
 
 	switch chart.Metadata.Name {
-	case awsLBControllerInfo.chartName:
-		releaseName = awsLBControllerInfo.releaseName
-		values = loader.loadAWSLBControllerValues()
 	case ciliumInfo.chartName:
 		releaseName = ciliumInfo.releaseName
 		var ok bool
