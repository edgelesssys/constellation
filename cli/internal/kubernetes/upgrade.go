/*
Copyright (c) Edgeless Systems GmbH

SPDX-License-Identifier: AGPL-3.0-only
*/

package kubernetes

import (
	"context"
	"encoding/json"
	"errors"
	"fmt"
	"io"
	"path/filepath"
	"sort"
	"strings"
	"time"

	"github.com/edgelesssys/constellation/v2/cli/internal/clusterid"
	"github.com/edgelesssys/constellation/v2/cli/internal/helm"
	"github.com/edgelesssys/constellation/v2/cli/internal/terraform"
	"github.com/edgelesssys/constellation/v2/cli/internal/upgrade"
	"github.com/edgelesssys/constellation/v2/internal/api/versionsapi"
	"github.com/edgelesssys/constellation/v2/internal/attestation/variant"
	"github.com/edgelesssys/constellation/v2/internal/cloud/cloudprovider"
	"github.com/edgelesssys/constellation/v2/internal/compatibility"
	"github.com/edgelesssys/constellation/v2/internal/config"
	"github.com/edgelesssys/constellation/v2/internal/constants"
	"github.com/edgelesssys/constellation/v2/internal/file"
	"github.com/edgelesssys/constellation/v2/internal/imagefetcher"
	"github.com/edgelesssys/constellation/v2/internal/kms/uri"
	internalk8s "github.com/edgelesssys/constellation/v2/internal/kubernetes"
	"github.com/edgelesssys/constellation/v2/internal/kubernetes/kubectl"
	"github.com/edgelesssys/constellation/v2/internal/versions"
	"github.com/edgelesssys/constellation/v2/internal/versions/components"
	updatev1alpha1 "github.com/edgelesssys/constellation/v2/operators/constellation-node-operator/v2/api/v1alpha1"
	"github.com/google/uuid"
	corev1 "k8s.io/api/core/v1"
	k8serrors "k8s.io/apimachinery/pkg/api/errors"
	metav1 "k8s.io/apimachinery/pkg/apis/meta/v1"
	"k8s.io/apimachinery/pkg/apis/meta/v1/unstructured"
	"k8s.io/apimachinery/pkg/runtime"
	"k8s.io/apimachinery/pkg/runtime/schema"
	"k8s.io/client-go/dynamic"
	"k8s.io/client-go/tools/clientcmd"
	"k8s.io/client-go/util/retry"
	kubeadmv1beta3 "k8s.io/kubernetes/cmd/kubeadm/app/apis/kubeadm/v1beta3"
	"sigs.k8s.io/yaml"
)

// UpgradeCmdKind is the kind of the upgrade command (check, apply).
type UpgradeCmdKind int

const (
	// UpgradeCmdKindCheck corresponds to the upgrade check command.
	UpgradeCmdKindCheck UpgradeCmdKind = iota
	// UpgradeCmdKindApply corresponds to the upgrade apply command.
	UpgradeCmdKindApply
)

// ErrInProgress signals that an upgrade is in progress inside the cluster.
var ErrInProgress = errors.New("upgrade in progress")

// GetConstellationVersion queries the constellation-version object for a given field.
func GetConstellationVersion(ctx context.Context, client DynamicInterface) (updatev1alpha1.NodeVersion, error) {
	raw, err := client.GetCurrent(ctx, "constellation-version")
	if err != nil {
		return updatev1alpha1.NodeVersion{}, err
	}
	var nodeVersion updatev1alpha1.NodeVersion
	if err := runtime.DefaultUnstructuredConverter.FromUnstructured(raw.UnstructuredContent(), &nodeVersion); err != nil {
		return updatev1alpha1.NodeVersion{}, fmt.Errorf("converting unstructured to NodeVersion: %w", err)
	}

	return nodeVersion, nil
}

// InvalidUpgradeError present an invalid upgrade. It wraps the source and destination version for improved debuggability.
type applyError struct {
	expected string
	actual   string
}

// Error returns the String representation of this error.
func (e *applyError) Error() string {
	return fmt.Sprintf("expected NodeVersion to contain %s, got %s", e.expected, e.actual)
}

// Upgrader handles upgrading the cluster's components using the CLI.
type Upgrader struct {
	stableInterface  StableInterface
	dynamicInterface DynamicInterface
	helmClient       helmInterface
	imageFetcher     imageFetcher
	outWriter        io.Writer
	// TODO(AB#3248): Remove this tfClient after we can assume that all existing clusters have been migrated.
	tfClient   *terraform.Client
	tfUpgrader *upgrade.TerraformUpgrader
	log        debugLog
	upgradeID  string
}

// NewUpgrader returns a new Upgrader.
func NewUpgrader(
	ctx context.Context, outWriter io.Writer, upgradeWorkspace, kubeConfigPath string,
	fileHandler file.Handler, log debugLog, upgradeCmdKind UpgradeCmdKind,
) (*Upgrader, error) {
	upgradeID := "upgrade-" + time.Now().Format("20060102150405") + "-" + strings.Split(uuid.New().String(), "-")[0]
	if upgradeCmdKind == UpgradeCmdKindCheck {
		// When performing an upgrade check, the upgrade directory will only be used temporarily to store the
		// Terraform state. The directory is deleted after the check is finished.
		// Therefore, add a tmp-suffix to the upgrade ID to indicate that the directory will be cleared after the check.
		upgradeID += "-tmp"
	}

	u := &Upgrader{
		imageFetcher: imagefetcher.New(),
		outWriter:    outWriter,
		log:          log,
		upgradeID:    upgradeID,
	}

	kubeClient, err := newClient(kubeConfigPath)
	if err != nil {
<<<<<<< HEAD
		return nil, fmt.Errorf("building kubernetes config: %w", err)
	}

	kubeClient, err := newClient()
	if err != nil {
=======
>>>>>>> 70861ee8
		return nil, err
	}
	u.stableInterface = &stableClient{client: kubeClient}

	// use unstructured client to avoid importing the operator packages
	kubeConfig, err := clientcmd.BuildConfigFromFlags("", kubeConfigPath)
	if err != nil {
		return nil, fmt.Errorf("building kubernetes config: %w", err)
	}
	unstructuredClient, err := dynamic.NewForConfig(kubeConfig)
	if err != nil {
		return nil, fmt.Errorf("setting up custom resource client: %w", err)
	}
	u.dynamicInterface = &NodeVersionClient{client: unstructuredClient}

	helmClient, err := helm.NewUpgradeClient(kubectl.New(), upgradeWorkspace, kubeConfigPath, constants.HelmNamespace, log)
	if err != nil {
		return nil, fmt.Errorf("setting up helm client: %w", err)
	}
	u.helmClient = helmClient

	tfClient, err := terraform.New(ctx, filepath.Join(upgradeWorkspace, upgradeID, constants.TerraformUpgradeWorkingDir))
	if err != nil {
		return nil, fmt.Errorf("setting up terraform client: %w", err)
	}
	u.tfClient = tfClient

	tfUpgrader, err := upgrade.NewTerraformUpgrader(tfClient, outWriter, fileHandler)
	if err != nil {
		return nil, fmt.Errorf("setting up terraform upgrader: %w", err)
	}
	u.tfUpgrader = tfUpgrader

	return u, nil
}

// GetUpgradeID returns the upgrade ID.
func (u *Upgrader) GetUpgradeID() string {
	return u.upgradeID
}

// AddManualStateMigration adds a manual state migration to the Terraform client.
// TODO(AB#3248): Remove this method after we can assume that all existing clusters have been migrated.
func (u *Upgrader) AddManualStateMigration(migration terraform.StateMigration) {
	u.tfClient.WithManualStateMigration(migration)
}

// CheckTerraformMigrations checks whether Terraform migrations are possible in the current workspace.
// If the files that will be written during the upgrade already exist, it returns an error.
func (u *Upgrader) CheckTerraformMigrations(upgradeWorkspace string) error {
	return u.tfUpgrader.CheckTerraformMigrations(upgradeWorkspace, u.upgradeID, constants.TerraformUpgradeBackupDir)
}

// CleanUpTerraformMigrations cleans up the Terraform migration workspace, for example when an upgrade is
// aborted by the user.
func (u *Upgrader) CleanUpTerraformMigrations(upgradeWorkspace string) error {
	return u.tfUpgrader.CleanUpTerraformMigrations(upgradeWorkspace, u.upgradeID)
}

// PlanTerraformMigrations prepares the upgrade workspace and plans the Terraform migrations for the Constellation upgrade.
// If a diff exists, it's being written to the upgrader's output writer. It also returns
// a bool indicating whether a diff exists.
func (u *Upgrader) PlanTerraformMigrations(ctx context.Context, opts upgrade.TerraformUpgradeOptions) (bool, error) {
	return u.tfUpgrader.PlanTerraformMigrations(ctx, opts, u.upgradeID)
}

// ApplyTerraformMigrations applies the migrations planned by PlanTerraformMigrations.
// If PlanTerraformMigrations has not been executed before, it will return an error.
// In case of a successful upgrade, the output will be written to the specified file and the old Terraform directory is replaced
// By the new one.
func (u *Upgrader) ApplyTerraformMigrations(ctx context.Context, opts upgrade.TerraformUpgradeOptions) (terraform.ApplyOutput, error) {
	return u.tfUpgrader.ApplyTerraformMigrations(ctx, opts, u.upgradeID)
}

// UpgradeHelmServices upgrade helm services.
func (u *Upgrader) UpgradeHelmServices(ctx context.Context, config *config.Config, idFile clusterid.File, timeout time.Duration, allowDestructive bool, force bool, conformance bool, helmWaitMode helm.WaitMode, masterSecret uri.MasterSecret, serviceAccURI string, validK8sVersion versions.ValidK8sVersion, output terraform.ApplyOutput) error {
	return u.helmClient.Upgrade(ctx, config, idFile, timeout, allowDestructive, force, u.upgradeID, conformance, helmWaitMode, masterSecret, serviceAccURI, validK8sVersion, output)
}

// UpgradeNodeVersion upgrades the cluster's NodeVersion object and in turn triggers image & k8s version upgrades.
// The versions set in the config are validated against the versions running in the cluster.
func (u *Upgrader) UpgradeNodeVersion(ctx context.Context, conf *config.Config, force bool) error {
	provider := conf.GetProvider()
	attestationVariant := conf.GetAttestationConfig().GetVariant()
	region := conf.GetRegion()
	imageReference, err := u.imageFetcher.FetchReference(ctx, provider, attestationVariant, conf.Image, region)
	if err != nil {
		return fmt.Errorf("fetching image reference: %w", err)
	}

	imageVersion, err := versionsapi.NewVersionFromShortPath(conf.Image, versionsapi.VersionKindImage)
	if err != nil {
		return fmt.Errorf("parsing version from image short path: %w", err)
	}

	nodeVersion, err := u.getClusterStatus(ctx)
	if err != nil {
		return err
	}

	upgradeErrs := []error{}
	var upgradeErr *compatibility.InvalidUpgradeError

	err = u.updateImage(&nodeVersion, imageReference, imageVersion.Version(), force)
	switch {
	case errors.As(err, &upgradeErr):
		upgradeErrs = append(upgradeErrs, fmt.Errorf("skipping image upgrades: %w", err))
	case err != nil:
		return fmt.Errorf("updating image version: %w", err)
	}

	// We have to allow users to specify outdated k8s patch versions.
	// Therefore, this code has to skip k8s updates if a user configures an outdated (i.e. invalid) k8s version.
	var components *corev1.ConfigMap
	currentK8sVersion, err := versions.NewValidK8sVersion(conf.KubernetesVersion, true)
	if err != nil {
		innerErr := fmt.Errorf("unsupported Kubernetes version, supported versions are %s", strings.Join(versions.SupportedK8sVersions(), ", "))
		err = compatibility.NewInvalidUpgradeError(nodeVersion.Spec.KubernetesClusterVersion, conf.KubernetesVersion, innerErr)
	} else {
		versionConfig := versions.VersionConfigs[currentK8sVersion]
		components, err = u.updateK8s(&nodeVersion, versionConfig.ClusterVersion, versionConfig.KubernetesComponents, force)
	}

	switch {
	case err == nil:
		err := u.applyComponentsCM(ctx, components)
		if err != nil {
			return fmt.Errorf("applying k8s components ConfigMap: %w", err)
		}
	case errors.As(err, &upgradeErr):
		upgradeErrs = append(upgradeErrs, fmt.Errorf("skipping Kubernetes upgrades: %w", err))
	default:
		return fmt.Errorf("updating Kubernetes version: %w", err)
	}

	if len(upgradeErrs) == 2 {
		return errors.Join(upgradeErrs...)
	}

	updatedNodeVersion, err := u.applyNodeVersion(ctx, nodeVersion)
	if err != nil {
		return fmt.Errorf("applying upgrade: %w", err)
	}
	switch {
	case updatedNodeVersion.Spec.ImageReference != nodeVersion.Spec.ImageReference:
		return &applyError{expected: nodeVersion.Spec.ImageReference, actual: updatedNodeVersion.Spec.ImageReference}
	case updatedNodeVersion.Spec.ImageVersion != nodeVersion.Spec.ImageVersion:
		return &applyError{expected: nodeVersion.Spec.ImageVersion, actual: updatedNodeVersion.Spec.ImageVersion}
	case updatedNodeVersion.Spec.KubernetesComponentsReference != nodeVersion.Spec.KubernetesComponentsReference:
		return &applyError{expected: nodeVersion.Spec.KubernetesComponentsReference, actual: updatedNodeVersion.Spec.KubernetesComponentsReference}
	case updatedNodeVersion.Spec.KubernetesClusterVersion != nodeVersion.Spec.KubernetesClusterVersion:
		return &applyError{expected: nodeVersion.Spec.KubernetesClusterVersion, actual: updatedNodeVersion.Spec.KubernetesClusterVersion}
	}

	return errors.Join(upgradeErrs...)
}

// KubernetesVersion returns the version of Kubernetes the Constellation is currently running on.
func (u *Upgrader) KubernetesVersion() (string, error) {
	return u.stableInterface.KubernetesVersion()
}

// CurrentImage returns the currently used image version of the cluster.
func (u *Upgrader) CurrentImage(ctx context.Context) (string, error) {
	nodeVersion, err := GetConstellationVersion(ctx, u.dynamicInterface)
	if err != nil {
		return "", fmt.Errorf("getting constellation-version: %w", err)
	}
	return nodeVersion.Spec.ImageVersion, nil
}

// CurrentKubernetesVersion returns the currently used Kubernetes version.
func (u *Upgrader) CurrentKubernetesVersion(ctx context.Context) (string, error) {
	nodeVersion, err := GetConstellationVersion(ctx, u.dynamicInterface)
	if err != nil {
		return "", fmt.Errorf("getting constellation-version: %w", err)
	}
	return nodeVersion.Spec.KubernetesClusterVersion, nil
}

// UpdateAttestationConfig fetches the cluster's attestation config, compares them to a new config,
// and updates the cluster's config if it is different from the new one.
func (u *Upgrader) UpdateAttestationConfig(ctx context.Context, newAttestConfig config.AttestationCfg) error {
	currentAttestConfig, joinConfig, err := u.GetClusterAttestationConfig(ctx, newAttestConfig.GetVariant())
	if err != nil {
		return fmt.Errorf("getting attestation config: %w", err)
	}
	equal, err := newAttestConfig.EqualTo(currentAttestConfig)
	if err != nil {
		return fmt.Errorf("comparing attestation configs: %w", err)
	}
	if equal {
		fmt.Fprintln(u.outWriter, "Cluster is already using the chosen attestation config, skipping config upgrade")
		return nil
	}

	// backup of previous measurements
	joinConfig.Data[constants.AttestationConfigFilename+"_backup"] = joinConfig.Data[constants.AttestationConfigFilename]

	newConfigJSON, err := json.Marshal(newAttestConfig)
	if err != nil {
		return fmt.Errorf("marshaling attestation config: %w", err)
	}
	joinConfig.Data[constants.AttestationConfigFilename] = string(newConfigJSON)
	u.log.Debugf("Triggering attestation config update now")
	if _, err = u.stableInterface.UpdateConfigMap(ctx, joinConfig); err != nil {
		return fmt.Errorf("setting new attestation config: %w", err)
	}

	fmt.Fprintln(u.outWriter, "Successfully updated the cluster's attestation config")
	return nil
}

// GetClusterAttestationConfig fetches the join-config configmap from the cluster, extracts the config
// and returns both the full configmap and the attestation config.
func (u *Upgrader) GetClusterAttestationConfig(ctx context.Context, variant variant.Variant) (config.AttestationCfg, *corev1.ConfigMap, error) {
	existingConf, err := u.stableInterface.GetConfigMap(ctx, constants.JoinConfigMap)
	if err != nil {
		return nil, nil, fmt.Errorf("retrieving current attestation config: %w", err)
	}
	if _, ok := existingConf.Data[constants.AttestationConfigFilename]; !ok {
		return nil, nil, errors.New("attestation config missing from join-config")
	}

	existingAttestationConfig, err := config.UnmarshalAttestationConfig([]byte(existingConf.Data[constants.AttestationConfigFilename]), variant)
	if err != nil {
		return nil, nil, fmt.Errorf("retrieving current attestation config: %w", err)
	}

	return existingAttestationConfig, existingConf, nil
}

// ExtendClusterConfigCertSANs extends the ClusterConfig stored under "kube-system/kubeadm-config" with the given SANs.
// Existing SANs are preserved.
func (u *Upgrader) ExtendClusterConfigCertSANs(ctx context.Context, alternativeNames []string) error {
	clusterConfiguration, kubeadmConfig, err := u.GetClusterConfiguration(ctx)
	if err != nil {
		return fmt.Errorf("getting ClusterConfig: %w", err)
	}

	existingSANs := make(map[string]struct{})
	for _, existingSAN := range clusterConfiguration.APIServer.CertSANs {
		existingSANs[existingSAN] = struct{}{}
	}

	var missingSANs []string
	for _, san := range alternativeNames {
		if _, ok := existingSANs[san]; !ok {
			missingSANs = append(missingSANs, san)
		}
	}

	if len(missingSANs) == 0 {
		return nil
	}
	u.log.Debugf("Extending the cluster's apiserver SAN field with the following SANs: %s\n", strings.Join(missingSANs, ", "))

	clusterConfiguration.APIServer.CertSANs = append(clusterConfiguration.APIServer.CertSANs, missingSANs...)
	sort.Strings(clusterConfiguration.APIServer.CertSANs)

	newConfigYAML, err := yaml.Marshal(clusterConfiguration)
	if err != nil {
		return fmt.Errorf("marshaling ClusterConfiguration: %w", err)
	}

	kubeadmConfig.Data[constants.ClusterConfigurationKey] = string(newConfigYAML)
	u.log.Debugf("Triggering kubeadm config update now")
	if _, err = u.stableInterface.UpdateConfigMap(ctx, kubeadmConfig); err != nil {
		return fmt.Errorf("setting new kubeadm config: %w", err)
	}

	fmt.Fprintln(u.outWriter, "Successfully extended the cluster's apiserver SAN field")
	return nil
}

// GetClusterConfiguration fetches the kubeadm-config configmap from the cluster, extracts the config
// and returns both the full configmap and the ClusterConfiguration.
func (u *Upgrader) GetClusterConfiguration(ctx context.Context) (kubeadmv1beta3.ClusterConfiguration, *corev1.ConfigMap, error) {
	existingConf, err := u.stableInterface.GetConfigMap(ctx, constants.KubeadmConfigMap)
	if err != nil {
		return kubeadmv1beta3.ClusterConfiguration{}, nil, fmt.Errorf("retrieving current kubeadm-config: %w", err)
	}
	clusterConf, ok := existingConf.Data[constants.ClusterConfigurationKey]
	if !ok {
		return kubeadmv1beta3.ClusterConfiguration{}, nil, errors.New("ClusterConfiguration missing from kubeadm-config")
	}

	var existingClusterConfig kubeadmv1beta3.ClusterConfiguration
	if err := yaml.Unmarshal([]byte(clusterConf), &existingClusterConfig); err != nil {
		return kubeadmv1beta3.ClusterConfiguration{}, nil, fmt.Errorf("unmarshaling ClusterConfiguration: %w", err)
	}

	return existingClusterConfig, existingConf, nil
}

// applyComponentsCM applies the k8s components ConfigMap to the cluster.
func (u *Upgrader) applyComponentsCM(ctx context.Context, components *corev1.ConfigMap) error {
	_, err := u.stableInterface.CreateConfigMap(ctx, components)
	// If the map already exists we can use that map and assume it has the same content as 'configMap'.
	if err != nil && !k8serrors.IsAlreadyExists(err) {
		return fmt.Errorf("creating k8s-components ConfigMap: %w. %T", err, err)
	}
	return nil
}

func (u *Upgrader) applyNodeVersion(ctx context.Context, nodeVersion updatev1alpha1.NodeVersion) (updatev1alpha1.NodeVersion, error) {
	u.log.Debugf("Triggering NodeVersion upgrade now")
	var updatedNodeVersion updatev1alpha1.NodeVersion
	err := retry.RetryOnConflict(retry.DefaultRetry, func() error {
		newNode, err := u.getClusterStatus(ctx)
		if err != nil {
			return fmt.Errorf("retrieving current NodeVersion: %w", err)
		}
		cmd := newUpgradeVersionCmd(nodeVersion)
		cmd.SetUpdatedVersions(&newNode)
		raw, err := runtime.DefaultUnstructuredConverter.ToUnstructured(&newNode)
		if err != nil {
			return fmt.Errorf("converting nodeVersion to unstructured: %w", err)
		}
		updated, err := u.dynamicInterface.Update(ctx, &unstructured.Unstructured{Object: raw})
		if err != nil {
			return err
		}

		if err := runtime.DefaultUnstructuredConverter.FromUnstructured(updated.UnstructuredContent(), &updatedNodeVersion); err != nil {
			return fmt.Errorf("converting unstructured to NodeVersion: %w", err)
		}
		return nil
	})

	return updatedNodeVersion, err
}

func (u *Upgrader) getClusterStatus(ctx context.Context) (updatev1alpha1.NodeVersion, error) {
	nodeVersion, err := GetConstellationVersion(ctx, u.dynamicInterface)
	if err != nil {
		return updatev1alpha1.NodeVersion{}, fmt.Errorf("retrieving current image: %w", err)
	}

	return nodeVersion, nil
}

// updateImage upgrades the cluster to the given measurements and image.
func (u *Upgrader) updateImage(nodeVersion *updatev1alpha1.NodeVersion, newImageReference, newImageVersion string, force bool) error {
	currentImageVersion := nodeVersion.Spec.ImageVersion
	if !force {
		if upgradeInProgress(*nodeVersion) {
			return ErrInProgress
		}
		if err := compatibility.IsValidUpgrade(currentImageVersion, newImageVersion); err != nil {
			return fmt.Errorf("validating image update: %w", err)
		}
	}
	u.log.Debugf("Updating local copy of nodeVersion image version from %s to %s", nodeVersion.Spec.ImageVersion, newImageVersion)
	nodeVersion.Spec.ImageReference = newImageReference
	nodeVersion.Spec.ImageVersion = newImageVersion

	return nil
}

func (u *Upgrader) updateK8s(nodeVersion *updatev1alpha1.NodeVersion, newClusterVersion string, components components.Components, force bool) (*corev1.ConfigMap, error) {
	configMap, err := internalk8s.ConstructK8sComponentsCM(components, newClusterVersion)
	if err != nil {
		return nil, fmt.Errorf("constructing k8s-components ConfigMap: %w", err)
	}
	if !force {
		if err := compatibility.IsValidUpgrade(nodeVersion.Spec.KubernetesClusterVersion, newClusterVersion); err != nil {
			return nil, err
		}
	}

	u.log.Debugf("Updating local copy of nodeVersion Kubernetes version from %s to %s", nodeVersion.Spec.KubernetesClusterVersion, newClusterVersion)
	nodeVersion.Spec.KubernetesComponentsReference = configMap.ObjectMeta.Name
	nodeVersion.Spec.KubernetesClusterVersion = newClusterVersion

	return &configMap, nil
}

// NodeVersionClient implements the DynamicInterface interface to interact with NodeVersion objects.
type NodeVersionClient struct {
	client dynamic.Interface
}

// NewNodeVersionClient returns a new NodeVersionClient.
func NewNodeVersionClient(client dynamic.Interface) *NodeVersionClient {
	return &NodeVersionClient{client: client}
}

// GetCurrent returns the current NodeVersion object.
func (u *NodeVersionClient) GetCurrent(ctx context.Context, name string) (*unstructured.Unstructured, error) {
	return u.client.Resource(schema.GroupVersionResource{
		Group:    "update.edgeless.systems",
		Version:  "v1alpha1",
		Resource: "nodeversions",
	}).Get(ctx, name, metav1.GetOptions{})
}

// Update updates the NodeVersion object.
func (u *NodeVersionClient) Update(ctx context.Context, obj *unstructured.Unstructured) (*unstructured.Unstructured, error) {
	return u.client.Resource(schema.GroupVersionResource{
		Group:    "update.edgeless.systems",
		Version:  "v1alpha1",
		Resource: "nodeversions",
	}).Update(ctx, obj, metav1.UpdateOptions{})
}

// DynamicInterface is a general interface to query custom resources.
type DynamicInterface interface {
	GetCurrent(ctx context.Context, name string) (*unstructured.Unstructured, error)
	Update(ctx context.Context, obj *unstructured.Unstructured) (*unstructured.Unstructured, error)
}

// upgradeInProgress checks if an upgrade is in progress.
// Returns true with errors as it's the "safer" response. If caller does not check err they at least won't update the cluster.
func upgradeInProgress(nodeVersion updatev1alpha1.NodeVersion) bool {
	conditions := nodeVersion.Status.Conditions
	activeUpgrade := nodeVersion.Status.ActiveClusterVersionUpgrade

	if activeUpgrade {
		return true
	}

	for _, condition := range conditions {
		if condition.Type == updatev1alpha1.ConditionOutdated && condition.Status == metav1.ConditionTrue {
			return true
		}
	}
	return false
}

type helmInterface interface {
	Upgrade(ctx context.Context, config *config.Config, idFile clusterid.File, timeout time.Duration, allowDestructive, force bool, upgradeID string, conformance bool, helmWaitMode helm.WaitMode, masterSecret uri.MasterSecret, serviceAccURI string, validK8sVersion versions.ValidK8sVersion, output terraform.ApplyOutput) error
}

type debugLog interface {
	Debugf(format string, args ...any)
	Sync()
}

// imageFetcher gets an image reference from the versionsapi.
type imageFetcher interface {
	FetchReference(ctx context.Context,
		provider cloudprovider.Provider, attestationVariant variant.Variant,
		image, region string,
	) (string, error)
}

type upgradeVersionCmd struct {
	imageVersion     string
	imageRef         string
	k8sComponentsRef string
	k8sVersion       string
}

func newUpgradeVersionCmd(newNodeVersion updatev1alpha1.NodeVersion) upgradeVersionCmd {
	return upgradeVersionCmd{
		imageVersion:     newNodeVersion.Spec.ImageVersion,
		imageRef:         newNodeVersion.Spec.ImageReference,
		k8sComponentsRef: newNodeVersion.Spec.KubernetesComponentsReference,
		k8sVersion:       newNodeVersion.Spec.KubernetesClusterVersion,
	}
}

func (u upgradeVersionCmd) SetUpdatedVersions(node *updatev1alpha1.NodeVersion) {
	if u.imageVersion != "" {
		node.Spec.ImageVersion = u.imageVersion
	}
	if u.imageRef != "" {
		node.Spec.ImageReference = u.imageRef
	}
	if u.k8sComponentsRef != "" {
		node.Spec.KubernetesComponentsReference = u.k8sComponentsRef
	}
	if u.k8sVersion != "" {
		node.Spec.KubernetesClusterVersion = u.k8sVersion
	}
}<|MERGE_RESOLUTION|>--- conflicted
+++ resolved
@@ -123,14 +123,6 @@
 
 	kubeClient, err := newClient(kubeConfigPath)
 	if err != nil {
-<<<<<<< HEAD
-		return nil, fmt.Errorf("building kubernetes config: %w", err)
-	}
-
-	kubeClient, err := newClient()
-	if err != nil {
-=======
->>>>>>> 70861ee8
 		return nil, err
 	}
 	u.stableInterface = &stableClient{client: kubeClient}
