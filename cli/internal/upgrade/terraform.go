/*
Copyright (c) Edgeless Systems GmbH

SPDX-License-Identifier: AGPL-3.0-only
*/

package upgrade

import (
	"context"
	"fmt"
	"io"
	"os"
	"path/filepath"
	"strings"

	"github.com/edgelesssys/constellation/v2/cli/internal/cloudcmd"
	"github.com/edgelesssys/constellation/v2/cli/internal/clusterid"
	"github.com/edgelesssys/constellation/v2/cli/internal/terraform"
	"github.com/edgelesssys/constellation/v2/internal/cloud/cloudprovider"
	"github.com/edgelesssys/constellation/v2/internal/constants"
	"github.com/edgelesssys/constellation/v2/internal/file"
)

// NewTerraformUpgrader returns a new TerraformUpgrader.
func NewTerraformUpgrader(tfClient tfResourceClient, outWriter io.Writer, fileHandler file.Handler) (*TerraformUpgrader, error) {
	return &TerraformUpgrader{
		tf:            tfClient,
		policyPatcher: cloudcmd.NewAzurePolicyPatcher(),
		outWriter:     outWriter,
		fileHandler:   fileHandler,
	}, nil
}

// TerraformUpgrader is responsible for performing Terraform migrations on cluster upgrades.
type TerraformUpgrader struct {
	tf            tfResourceClient
	policyPatcher policyPatcher
	outWriter     io.Writer
	fileHandler   file.Handler
}

// TerraformUpgradeOptions are the options used for the Terraform upgrade.
type TerraformUpgradeOptions struct {
	// LogLevel is the log level used for Terraform.
	LogLevel terraform.LogLevel
	// CSP is the cloud provider to perform the upgrade on.
	CSP cloudprovider.Provider
	// Vars are the Terraform variables used for the upgrade.
	Vars terraform.Variables
}

// CheckTerraformMigrations checks whether Terraform migrations are possible in the current workspace.
func checkTerraformMigrations(file file.Handler, upgradeID, upgradeSubDir string) error {
	var existingFiles []string
	filesToCheck := []string{
		filepath.Join(constants.UpgradeDir, upgradeID, upgradeSubDir),
	}

	for _, f := range filesToCheck {
		if err := checkFileExists(file, &existingFiles, f); err != nil {
			return fmt.Errorf("checking terraform migrations: %w", err)
		}
	}

	if len(existingFiles) > 0 {
		return fmt.Errorf("file(s) %s already exist", strings.Join(existingFiles, ", "))
	}
	return nil
}

// CheckTerraformMigrations checks whether Terraform migrations are possible in the current workspace.
// If the files that will be written during the upgrade already exist, it returns an error.
func (u *TerraformUpgrader) CheckTerraformMigrations(upgradeID, upgradeSubDir string) error {
	return checkTerraformMigrations(u.fileHandler, upgradeID, upgradeSubDir)
}

// checkFileExists checks whether a file exists and adds it to the existingFiles slice if it does.
func checkFileExists(fileHandler file.Handler, existingFiles *[]string, filename string) error {
	_, err := fileHandler.Stat(filename)
	if err != nil {
		if !os.IsNotExist(err) {
			return fmt.Errorf("checking %s: %w", filename, err)
		}
		return nil
	}

	*existingFiles = append(*existingFiles, filename)
	return nil
}

// PlanTerraformMigrations prepares the upgrade workspace and plans the Terraform migrations for the Constellation upgrade.
// If a diff exists, it's being written to the upgrader's output writer. It also returns
// a bool indicating whether a diff exists.
func (u *TerraformUpgrader) PlanTerraformMigrations(ctx context.Context, opts TerraformUpgradeOptions, upgradeID string) (bool, error) {
	// Prepare the new Terraform workspace and backup the old one
	err := u.tf.PrepareUpgradeWorkspace(
		filepath.Join("terraform", strings.ToLower(opts.CSP.String())),
		constants.TerraformWorkingDir,
		filepath.Join(constants.UpgradeDir, upgradeID, constants.TerraformUpgradeWorkingDir),
		filepath.Join(constants.UpgradeDir, upgradeID, constants.TerraformUpgradeBackupDir),
		opts.Vars,
	)
	if err != nil {
		return false, fmt.Errorf("preparing terraform workspace: %w", err)
	}

	// Backup the old constellation-id.json file
	if err := u.fileHandler.CopyFile(
		constants.ClusterIDsFileName,
		filepath.Join(constants.UpgradeDir, upgradeID, constants.ClusterIDsFileName+".old"),
	); err != nil {
		return false, fmt.Errorf("backing up %s: %w", constants.ClusterIDsFileName, err)
	}

	hasDiff, err := u.tf.Plan(ctx, opts.LogLevel, constants.TerraformUpgradePlanFile)
	if err != nil {
		return false, fmt.Errorf("terraform plan: %w", err)
	}

	if hasDiff {
		if err := u.tf.ShowPlan(ctx, opts.LogLevel, constants.TerraformUpgradePlanFile, u.outWriter); err != nil {
			return false, fmt.Errorf("terraform show plan: %w", err)
		}
	}

	return hasDiff, nil
}

// CleanUpTerraformMigrations cleans up the Terraform migration workspace, for example when an upgrade is
// aborted by the user.
func (u *TerraformUpgrader) CleanUpTerraformMigrations(upgradeID string) error {
	return CleanUpTerraformMigrations(upgradeID, u.fileHandler)
}

// CleanUpTerraformMigrations cleans up the Terraform upgrade directory.
func CleanUpTerraformMigrations(upgradeID string, fileHandler file.Handler) error {
	cleanupFiles := []string{
		filepath.Join(constants.UpgradeDir, upgradeID),
	}

	for _, f := range cleanupFiles {
		if err := fileHandler.RemoveAll(f); err != nil {
			return fmt.Errorf("cleaning up file %s: %w", f, err)
		}
	}

	return nil
}

// ApplyTerraformMigrations applies the migrations planned by PlanTerraformMigrations.
// If PlanTerraformMigrations has not been executed before, it will return an error.
// In case of a successful upgrade, the output will be written to the specified file and the old Terraform directory is replaced
// By the new one.
func (u *TerraformUpgrader) ApplyTerraformMigrations(ctx context.Context, opts TerraformUpgradeOptions, upgradeID string) error {
	tfOutput, err := u.tf.CreateCluster(ctx, opts.LogLevel)
	if err != nil {
		return fmt.Errorf("terraform apply: %w", err)
	}

	// AttestationURL is only set for Azure.
	if tfOutput.AttestationURL != "" {
		if err := u.policyPatcher.Patch(ctx, tfOutput.AttestationURL); err != nil {
			return fmt.Errorf("patching policies: %w", err)
		}
	}

	outputFileContents := clusterid.File{
		CloudProvider:     opts.CSP,
		InitSecret:        []byte(tfOutput.Secret),
		IP:                tfOutput.IP,
		APIServerCertSANs: tfOutput.APIServerCertSANs,
		UID:               tfOutput.UID,
		AttestationURL:    tfOutput.AttestationURL,
	}

	if err := u.fileHandler.RemoveAll(constants.TerraformWorkingDir); err != nil {
		return fmt.Errorf("removing old terraform directory: %w", err)
	}

	if err := u.fileHandler.CopyDir(filepath.Join(constants.UpgradeDir, upgradeID, constants.TerraformUpgradeWorkingDir), constants.TerraformWorkingDir); err != nil {
		return fmt.Errorf("replacing old terraform directory with new one: %w", err)
	}

	if err := u.fileHandler.RemoveAll(filepath.Join(constants.UpgradeDir, upgradeID, constants.TerraformUpgradeWorkingDir)); err != nil {
		return fmt.Errorf("removing terraform upgrade directory: %w", err)
	}

	if err := u.mergeClusterIDFile(outputFileContents); err != nil {
		return fmt.Errorf("merging migration output into %s: %w", constants.ClusterIDsFileName, err)
	}

	return nil
}

// mergeClusterIDFile merges the output of the migration into the constellation-id.json file.
func (u *TerraformUpgrader) mergeClusterIDFile(migrationOutput clusterid.File) error {
	idFile := &clusterid.File{}
	if err := u.fileHandler.ReadJSON(constants.ClusterIDsFileName, idFile); err != nil {
		return fmt.Errorf("reading %s: %w", constants.ClusterIDsFileName, err)
	}

	if err := u.fileHandler.WriteJSON(constants.ClusterIDsFileName, idFile.Merge(migrationOutput), file.OptOverwrite); err != nil {
		return fmt.Errorf("writing %s: %w", constants.ClusterIDsFileName, err)
	}

	return nil
}

type tfClientCommon interface {
	ShowPlan(ctx context.Context, logLevel terraform.LogLevel, planFilePath string, output io.Writer) error
	Plan(ctx context.Context, logLevel terraform.LogLevel, planFile string) (bool, error)
<<<<<<< HEAD
}

// tfResourceClient is a Terraform client for managing cluster resources.
type tfResourceClient interface {
	PrepareUpgradeWorkspace(path, oldWorkingDir, newWorkingDir, backupDir string, vars terraform.Variables) error
	CreateCluster(ctx context.Context, logLevel terraform.LogLevel) (terraform.CreateOutput, error)
	tfClientCommon
}

// tfIAMClient is a Terraform client for managing IAM resources.
type tfIAMClient interface {
	ApplyIAMConfig(ctx context.Context, csp cloudprovider.Provider, logLevel terraform.LogLevel) (terraform.IAMOutput, error)
	tfClientCommon
=======
	CreateCluster(ctx context.Context, logLevel terraform.LogLevel) (terraform.ApplyOutput, error)
>>>>>>> 8da6a23a
}

// policyPatcher interacts with the CSP (currently only applies for Azure) to update the attestation policy.
type policyPatcher interface {
	Patch(ctx context.Context, attestationURL string) error
}<|MERGE_RESOLUTION|>--- conflicted
+++ resolved
@@ -210,13 +210,12 @@
 type tfClientCommon interface {
 	ShowPlan(ctx context.Context, logLevel terraform.LogLevel, planFilePath string, output io.Writer) error
 	Plan(ctx context.Context, logLevel terraform.LogLevel, planFile string) (bool, error)
-<<<<<<< HEAD
 }
 
 // tfResourceClient is a Terraform client for managing cluster resources.
 type tfResourceClient interface {
 	PrepareUpgradeWorkspace(path, oldWorkingDir, newWorkingDir, backupDir string, vars terraform.Variables) error
-	CreateCluster(ctx context.Context, logLevel terraform.LogLevel) (terraform.CreateOutput, error)
+	CreateCluster(ctx context.Context, logLevel terraform.LogLevel) (terraform.ApplyOutput, error)
 	tfClientCommon
 }
 
@@ -224,9 +223,6 @@
 type tfIAMClient interface {
 	ApplyIAMConfig(ctx context.Context, csp cloudprovider.Provider, logLevel terraform.LogLevel) (terraform.IAMOutput, error)
 	tfClientCommon
-=======
-	CreateCluster(ctx context.Context, logLevel terraform.LogLevel) (terraform.ApplyOutput, error)
->>>>>>> 8da6a23a
 }
 
 // policyPatcher interacts with the CSP (currently only applies for Azure) to update the attestation policy.
