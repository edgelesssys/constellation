/*
Copyright (c) Edgeless Systems GmbH

SPDX-License-Identifier: AGPL-3.0-only
*/

package cmd

import (
	"bytes"
	"context"
	"encoding/json"
	"errors"
	"testing"
	"time"

	"github.com/edgelesssys/constellation/v2/cli/internal/clusterid"
	"github.com/edgelesssys/constellation/v2/cli/internal/helm"
	"github.com/edgelesssys/constellation/v2/cli/internal/kubernetes"
	"github.com/edgelesssys/constellation/v2/cli/internal/terraform"
	"github.com/edgelesssys/constellation/v2/cli/internal/upgrade"
	"github.com/edgelesssys/constellation/v2/internal/attestation/variant"
	"github.com/edgelesssys/constellation/v2/internal/cloud/cloudprovider"
	"github.com/edgelesssys/constellation/v2/internal/config"
	"github.com/edgelesssys/constellation/v2/internal/constants"
	"github.com/edgelesssys/constellation/v2/internal/file"
	"github.com/edgelesssys/constellation/v2/internal/kms/uri"
	"github.com/edgelesssys/constellation/v2/internal/logger"
	"github.com/edgelesssys/constellation/v2/internal/versions"
	"github.com/spf13/afero"
	"github.com/stretchr/testify/assert"
	"github.com/stretchr/testify/require"
	corev1 "k8s.io/api/core/v1"
)

func TestUpgradeApply(t *testing.T) {
	someErr := errors.New("some error")
	testCases := map[string]struct {
		upgrader stubUpgrader
		fetcher  stubImageFetcher
		wantErr  bool
		yesFlag  bool
		stdin    string
	}{
		"success": {
			upgrader: stubUpgrader{currentConfig: config.DefaultForAzureSEVSNP()},
			yesFlag:  true,
		},
		"nodeVersion some error": {
			upgrader: stubUpgrader{
				currentConfig:  config.DefaultForAzureSEVSNP(),
				nodeVersionErr: someErr,
			},
			wantErr: true,
			yesFlag: true,
		},
		"nodeVersion in progress error": {
			upgrader: stubUpgrader{
				currentConfig:  config.DefaultForAzureSEVSNP(),
				nodeVersionErr: kubernetes.ErrInProgress,
			},
			yesFlag: true,
		},
		"helm other error": {
			upgrader: stubUpgrader{
				currentConfig: config.DefaultForAzureSEVSNP(),
				helmErr:       someErr,
			},
			wantErr: true,
			fetcher: stubImageFetcher{},
			yesFlag: true,
		},
		"check terraform error": {
			upgrader: stubUpgrader{
				currentConfig:     config.DefaultForAzureSEVSNP(),
				checkTerraformErr: someErr,
			},
			fetcher: stubImageFetcher{},
			wantErr: true,
			yesFlag: true,
		},
		"abort": {
			upgrader: stubUpgrader{
				currentConfig: config.DefaultForAzureSEVSNP(),
				terraformDiff: true,
			},
			fetcher: stubImageFetcher{},
			wantErr: true,
			stdin:   "no\n",
		},
		"clean terraform error": {
			upgrader: stubUpgrader{
				currentConfig:     config.DefaultForAzureSEVSNP(),
				cleanTerraformErr: someErr,
				terraformDiff:     true,
			},
			fetcher: stubImageFetcher{},
			wantErr: true,
			stdin:   "no\n",
		},
		"plan terraform error": {
			upgrader: stubUpgrader{
				currentConfig:    config.DefaultForAzureSEVSNP(),
				planTerraformErr: someErr,
			},
			fetcher: stubImageFetcher{},
			wantErr: true,
			yesFlag: true,
		},
		"apply terraform error": {
			upgrader: stubUpgrader{
				currentConfig:     config.DefaultForAzureSEVSNP(),
				applyTerraformErr: someErr,
				terraformDiff:     true,
			},
			fetcher: stubImageFetcher{},
			wantErr: true,
			yesFlag: true,
		},
		"fetch reference error": {
			upgrader: stubUpgrader{
				currentConfig: config.DefaultForAzureSEVSNP(),
			},
			fetcher: stubImageFetcher{fetchReferenceErr: someErr},
			wantErr: true,
			yesFlag: true,
		},
	}

	for name, tc := range testCases {
		t.Run(name, func(t *testing.T) {
			assert := assert.New(t)
			require := require.New(t)
			cmd := newUpgradeApplyCmd()
			cmd.SetIn(bytes.NewBufferString(tc.stdin))
			cmd.Flags().String("workspace", "", "")   // register persistent flag manually
			cmd.Flags().Bool("force", true, "")       // register persistent flag manually
			cmd.Flags().String("tf-log", "DEBUG", "") // register persistent flag manually

			if tc.yesFlag {
				err := cmd.Flags().Set("yes", "true")
				require.NoError(err)
			}

			handler := file.NewHandler(afero.NewMemMapFs())

			cfg := defaultConfigWithExpectedMeasurements(t, config.Default(), cloudprovider.Azure)

			remoteAttestationCfg := fakeAttestationConfigFromCluster(cmd.Context(), t, cloudprovider.Azure)

			require.NoError(handler.WriteYAML(constants.ConfigFilename, cfg))
			require.NoError(handler.WriteJSON(constants.ClusterIDsFilename, clusterid.File{}))
			require.NoError(handler.WriteJSON(constants.MasterSecretFilename, uri.MasterSecret{}))

			upgrader := upgradeApplyCmd{upgrader: tc.upgrader, log: logger.NewTest(t), imageFetcher: tc.fetcher, configFetcher: stubAttestationFetcher{}, clusterShower: &stubShowCluster{}, fileHandler: handler}

<<<<<<< HEAD
			stubStableClientFactory := func(_ string) (configMapGetter, error) {
				return stubGetConfigMap{tc.remoteAttestationCfg}, nil
=======
			stubStableClientFactory := func(_ string) (getConfigMapper, error) {
				return stubGetConfigMap{remoteAttestationCfg}, nil
>>>>>>> 34228cd2
			}
			err := upgrader.upgradeApply(cmd, stubStableClientFactory)
			if tc.wantErr {
				assert.Error(err)
			} else {
				assert.NoError(err)
			}
		})
	}
}

type stubGetConfigMap struct {
	attestationCfg config.AttestationCfg
}

func (s stubGetConfigMap) GetConfigMap(_ context.Context, _ string) (*corev1.ConfigMap, error) {
	data, err := json.Marshal(s.attestationCfg)
	if err != nil {
		return nil, err
	}
	dataMap := map[string]string{
		constants.AttestationConfigFilename: string(data),
	}
	return &corev1.ConfigMap{Data: dataMap}, nil
}

type stubUpgrader struct {
	currentConfig     config.AttestationCfg
	nodeVersionErr    error
	helmErr           error
	terraformDiff     bool
	planTerraformErr  error
	checkTerraformErr error
	applyTerraformErr error
	cleanTerraformErr error
}

func (u stubUpgrader) GetUpgradeID() string {
	return "test-upgrade"
}

func (u stubUpgrader) BackupConfigMap(_ context.Context, _ *corev1.ConfigMap) error {
	return nil
}

func (u stubUpgrader) UpgradeNodeVersion(_ context.Context, _ *config.Config, _ bool) error {
	return u.nodeVersionErr
}

func (u stubUpgrader) UpgradeHelmServices(_ context.Context, _ *config.Config, _ clusterid.File, _ time.Duration, _, _, _ bool, _ helm.WaitMode, _ uri.MasterSecret, _ string, _ versions.ValidK8sVersion, _ terraform.ApplyOutput) error {
	return u.helmErr
}

func (u stubUpgrader) UpdateAttestationConfig(_ context.Context, _ config.AttestationCfg) error {
	return nil
}

func (u stubUpgrader) GetClusterAttestationConfig(_ context.Context, _ variant.Variant) (config.AttestationCfg, *corev1.ConfigMap, error) {
	return u.currentConfig, &corev1.ConfigMap{}, nil
}

func (u stubUpgrader) CheckTerraformMigrations(_ string) error {
	return u.checkTerraformErr
}

func (u stubUpgrader) CleanUpTerraformMigrations(_ string) error {
	return u.cleanTerraformErr
}

func (u stubUpgrader) PlanTerraformMigrations(context.Context, upgrade.TerraformUpgradeOptions) (bool, error) {
	return u.terraformDiff, u.planTerraformErr
}

func (u stubUpgrader) ApplyTerraformMigrations(context.Context, upgrade.TerraformUpgradeOptions) (terraform.ApplyOutput, error) {
	return terraform.ApplyOutput{}, u.applyTerraformErr
}

func (u stubUpgrader) ExtendClusterConfigCertSANs(_ context.Context, _ []string) error {
	return nil
}

// AddManualStateMigration is not used in this test.
// TODO(AB#3248): remove this method together with the definition in the interfaces.
func (u stubUpgrader) AddManualStateMigration(_ terraform.StateMigration) {
	panic("unused")
}

type stubImageFetcher struct {
	fetchReferenceErr error
}

func (f stubImageFetcher) FetchReference(_ context.Context,
	_ cloudprovider.Provider, _ variant.Variant,
	_, _ string,
) (string, error) {
	return "", f.fetchReferenceErr
}

func fakeAttestationConfigFromCluster(ctx context.Context, t *testing.T, provider cloudprovider.Provider) config.AttestationCfg {
	cpCfg := defaultConfigWithExpectedMeasurements(t, config.Default(), provider)
	// the cluster attestation config needs to have real version numbers that are translated from "latest" as defined in config.Default()
	err := cpCfg.Attestation.AzureSEVSNP.FetchAndSetLatestVersionNumbers(ctx, stubAttestationFetcher{}, time.Date(2022, time.January, 1, 0, 0, 0, 0, time.UTC))
	require.NoError(t, err)
	return cpCfg.GetAttestationConfig()
}<|MERGE_RESOLUTION|>--- conflicted
+++ resolved
@@ -154,13 +154,8 @@
 
 			upgrader := upgradeApplyCmd{upgrader: tc.upgrader, log: logger.NewTest(t), imageFetcher: tc.fetcher, configFetcher: stubAttestationFetcher{}, clusterShower: &stubShowCluster{}, fileHandler: handler}
 
-<<<<<<< HEAD
 			stubStableClientFactory := func(_ string) (configMapGetter, error) {
-				return stubGetConfigMap{tc.remoteAttestationCfg}, nil
-=======
-			stubStableClientFactory := func(_ string) (getConfigMapper, error) {
 				return stubGetConfigMap{remoteAttestationCfg}, nil
->>>>>>> 34228cd2
 			}
 			err := upgrader.upgradeApply(cmd, stubStableClientFactory)
 			if tc.wantErr {
