/*
Copyright (c) Edgeless Systems GmbH

SPDX-License-Identifier: AGPL-3.0-only
*/

package cmd

import (
	"bytes"
	"context"
	"encoding/json"
	"errors"
	"testing"
	"time"

	"github.com/edgelesssys/constellation/v2/cli/internal/clusterid"
	"github.com/edgelesssys/constellation/v2/cli/internal/helm"
	"github.com/edgelesssys/constellation/v2/cli/internal/kubernetes"
	"github.com/edgelesssys/constellation/v2/cli/internal/terraform"
	"github.com/edgelesssys/constellation/v2/cli/internal/upgrade"
	"github.com/edgelesssys/constellation/v2/internal/attestation/variant"
	"github.com/edgelesssys/constellation/v2/internal/cloud/cloudprovider"
	"github.com/edgelesssys/constellation/v2/internal/config"
	"github.com/edgelesssys/constellation/v2/internal/constants"
	"github.com/edgelesssys/constellation/v2/internal/file"
	"github.com/edgelesssys/constellation/v2/internal/kms/uri"
	"github.com/edgelesssys/constellation/v2/internal/logger"
	"github.com/edgelesssys/constellation/v2/internal/versions"
	"github.com/spf13/afero"
	"github.com/stretchr/testify/assert"
	"github.com/stretchr/testify/require"
	corev1 "k8s.io/api/core/v1"
)

func TestUpgradeApply(t *testing.T) {
	someErr := errors.New("some error")
	testCases := map[string]struct {
		upgrader             stubUpgrader
		fetcher              stubImageFetcher
		wantErr              bool
		yesFlag              bool
		stdin                string
		remoteAttestationCfg config.AttestationCfg // attestation config returned by the stub Kubernetes client
	}{
		"success": {
			upgrader: stubUpgrader{currentConfig: config.DefaultForAzureSEVSNP()},
			yesFlag:  true,
		},
		"nodeVersion some error": {
			upgrader: stubUpgrader{
				currentConfig:  config.DefaultForAzureSEVSNP(),
				nodeVersionErr: someErr,
			},
			wantErr: true,
			yesFlag: true,
		},
		"nodeVersion in progress error": {
			upgrader: stubUpgrader{
				currentConfig:  config.DefaultForAzureSEVSNP(),
				nodeVersionErr: kubernetes.ErrInProgress,
			},
			yesFlag: true,
		},
		"helm other error": {
			upgrader: stubUpgrader{
				currentConfig: config.DefaultForAzureSEVSNP(),
				helmErr:       someErr,
			},
			wantErr: true,
			fetcher: stubImageFetcher{},
			yesFlag: true,
		},
		"check terraform error": {
			upgrader: stubUpgrader{
				currentConfig:     config.DefaultForAzureSEVSNP(),
				checkTerraformErr: someErr,
			},
			fetcher: stubImageFetcher{},
			wantErr: true,
			yesFlag: true,
		},
		"abort": {
			upgrader: stubUpgrader{
				currentConfig: config.DefaultForAzureSEVSNP(),
				terraformDiff: true,
			},
			fetcher: stubImageFetcher{},
			wantErr: true,
			stdin:   "no\n",
		},
		"clean terraform error": {
			upgrader: stubUpgrader{
				currentConfig:     config.DefaultForAzureSEVSNP(),
				cleanTerraformErr: someErr,
				terraformDiff:     true,
			},
			fetcher: stubImageFetcher{},
			wantErr: true,
			stdin:   "no\n",
		},
		"plan terraform error": {
			upgrader: stubUpgrader{
				currentConfig:    config.DefaultForAzureSEVSNP(),
				planTerraformErr: someErr,
			},
			fetcher: stubImageFetcher{},
			wantErr: true,
			yesFlag: true,
		},
		"apply terraform error": {
			upgrader: stubUpgrader{
				currentConfig:     config.DefaultForAzureSEVSNP(),
				applyTerraformErr: someErr,
				terraformDiff:     true,
			},
			fetcher: stubImageFetcher{},
			wantErr: true,
			yesFlag: true,
		},
		"fetch reference error": {
			upgrader: stubUpgrader{
				currentConfig: config.DefaultForAzureSEVSNP(),
			},
			fetcher: stubImageFetcher{fetchReferenceErr: someErr},
			wantErr: true,
			yesFlag: true,
		},
	}

	for name, tc := range testCases {
		t.Run(name, func(t *testing.T) {
			assert := assert.New(t)
			require := require.New(t)
			cmd := newUpgradeApplyCmd()
			cmd.SetIn(bytes.NewBufferString(tc.stdin))
			cmd.Flags().String("workspace", "", "")   // register persistent flag manually
			cmd.Flags().Bool("force", true, "")       // register persistent flag manually
			cmd.Flags().String("tf-log", "DEBUG", "") // register persistent flag manually

			if tc.yesFlag {
				err := cmd.Flags().Set("yes", "true")
				require.NoError(err)
			}

			handler := file.NewHandler(afero.NewMemMapFs())

			cfg := defaultConfigWithExpectedMeasurements(t, config.Default(), cloudprovider.Azure)

			if tc.remoteAttestationCfg == nil {
				tc.remoteAttestationCfg = fakeAttestationConfigFromCluster(cmd.Context(), t, cloudprovider.Azure)
			}
			require.NoError(handler.WriteYAML(constants.ConfigFilename, cfg))
			require.NoError(handler.WriteJSON(constants.ClusterIDsFilename, clusterid.File{}))
			require.NoError(handler.WriteJSON(constants.MasterSecretFilename, uri.MasterSecret{}))

			upgrader := upgradeApplyCmd{upgrader: tc.upgrader, log: logger.NewTest(t), imageFetcher: tc.fetcher, configFetcher: stubAttestationFetcher{}, stableClient: stubGetConfigMap{tc.remoteAttestationCfg}, clusterShower: &stubShowCluster{}, fileHandler: handler}

<<<<<<< HEAD
			err := upgrader.upgradeApply(cmd)
=======
			stubStableClientFactory := func(_ string) (getConfigMapper, error) {
				return stubGetConfigMap{tc.remoteAttestationCfg}, nil
			}
			err := upgrader.upgradeApply(cmd, handler, stubStableClientFactory)
>>>>>>> 70861ee8
			if tc.wantErr {
				assert.Error(err)
			} else {
				assert.NoError(err)
			}
		})
	}
}

type stubGetConfigMap struct {
	attestationCfg config.AttestationCfg
}

<<<<<<< HEAD
func (s stubGetConfigMap) GetConfigMap(_ context.Context, _ string) (*corev1.ConfigMap, error) {
=======
func (s stubGetConfigMap) GetCurrentConfigMap(_ context.Context, _ string) (*corev1.ConfigMap, error) {
>>>>>>> 70861ee8
	data, err := json.Marshal(s.attestationCfg)
	if err != nil {
		return nil, err
	}
	dataMap := map[string]string{
		constants.AttestationConfigFilename: string(data),
	}
	return &corev1.ConfigMap{Data: dataMap}, nil
}

type stubUpgrader struct {
	currentConfig     config.AttestationCfg
	nodeVersionErr    error
	helmErr           error
	terraformDiff     bool
	planTerraformErr  error
	checkTerraformErr error
	applyTerraformErr error
	cleanTerraformErr error
}

func (u stubUpgrader) GetUpgradeID() string {
	return "test-upgrade"
}

func (u stubUpgrader) UpgradeNodeVersion(_ context.Context, _ *config.Config, _ bool) error {
	return u.nodeVersionErr
}

func (u stubUpgrader) UpgradeHelmServices(_ context.Context, _ *config.Config, _ clusterid.File, _ time.Duration, _, _, _ bool, _ helm.WaitMode, _ uri.MasterSecret, _ string, _ versions.ValidK8sVersion, _ terraform.ApplyOutput) error {
	return u.helmErr
}

func (u stubUpgrader) UpdateAttestationConfig(_ context.Context, _ config.AttestationCfg) error {
	return nil
}

func (u stubUpgrader) GetClusterAttestationConfig(_ context.Context, _ variant.Variant) (config.AttestationCfg, *corev1.ConfigMap, error) {
	return u.currentConfig, &corev1.ConfigMap{}, nil
}

func (u stubUpgrader) CheckTerraformMigrations(_ string) error {
	return u.checkTerraformErr
}

func (u stubUpgrader) CleanUpTerraformMigrations(_ string) error {
	return u.cleanTerraformErr
}

func (u stubUpgrader) PlanTerraformMigrations(context.Context, upgrade.TerraformUpgradeOptions) (bool, error) {
	return u.terraformDiff, u.planTerraformErr
}

func (u stubUpgrader) ApplyTerraformMigrations(context.Context, upgrade.TerraformUpgradeOptions) (terraform.ApplyOutput, error) {
	return terraform.ApplyOutput{}, u.applyTerraformErr
}

func (u stubUpgrader) ExtendClusterConfigCertSANs(_ context.Context, _ []string) error {
	return nil
}

// AddManualStateMigration is not used in this test.
// TODO(AB#3248): remove this method together with the definition in the interfaces.
func (u stubUpgrader) AddManualStateMigration(_ terraform.StateMigration) {
	panic("unused")
}

type stubImageFetcher struct {
	fetchReferenceErr error
}

func (f stubImageFetcher) FetchReference(_ context.Context,
	_ cloudprovider.Provider, _ variant.Variant,
	_, _ string,
) (string, error) {
	return "", f.fetchReferenceErr
}

func fakeAttestationConfigFromCluster(ctx context.Context, t *testing.T, provider cloudprovider.Provider) config.AttestationCfg {
	cpCfg := defaultConfigWithExpectedMeasurements(t, config.Default(), provider)
	// the cluster attestation config needs to have real version numbers that are translated from "latest" as defined in config.Default()
	err := cpCfg.Attestation.AzureSEVSNP.FetchAndSetLatestVersionNumbers(ctx, stubAttestationFetcher{}, time.Date(2022, time.January, 1, 0, 0, 0, 0, time.UTC))
	require.NoError(t, err)
	return cpCfg.GetAttestationConfig()
}<|MERGE_RESOLUTION|>--- conflicted
+++ resolved
@@ -154,16 +154,12 @@
 			require.NoError(handler.WriteJSON(constants.ClusterIDsFilename, clusterid.File{}))
 			require.NoError(handler.WriteJSON(constants.MasterSecretFilename, uri.MasterSecret{}))
 
-			upgrader := upgradeApplyCmd{upgrader: tc.upgrader, log: logger.NewTest(t), imageFetcher: tc.fetcher, configFetcher: stubAttestationFetcher{}, stableClient: stubGetConfigMap{tc.remoteAttestationCfg}, clusterShower: &stubShowCluster{}, fileHandler: handler}
-
-<<<<<<< HEAD
-			err := upgrader.upgradeApply(cmd)
-=======
-			stubStableClientFactory := func(_ string) (getConfigMapper, error) {
+			upgrader := upgradeApplyCmd{upgrader: tc.upgrader, log: logger.NewTest(t), imageFetcher: tc.fetcher, configFetcher: stubAttestationFetcher{}, clusterShower: &stubShowCluster{}, fileHandler: handler}
+
+			stubStableClientFactory := func(_ string) (configMapGetter, error) {
 				return stubGetConfigMap{tc.remoteAttestationCfg}, nil
 			}
-			err := upgrader.upgradeApply(cmd, handler, stubStableClientFactory)
->>>>>>> 70861ee8
+			err := upgrader.upgradeApply(cmd, stubStableClientFactory)
 			if tc.wantErr {
 				assert.Error(err)
 			} else {
@@ -177,11 +173,7 @@
 	attestationCfg config.AttestationCfg
 }
 
-<<<<<<< HEAD
 func (s stubGetConfigMap) GetConfigMap(_ context.Context, _ string) (*corev1.ConfigMap, error) {
-=======
-func (s stubGetConfigMap) GetCurrentConfigMap(_ context.Context, _ string) (*corev1.ConfigMap, error) {
->>>>>>> 70861ee8
 	data, err := json.Marshal(s.attestationCfg)
 	if err != nil {
 		return nil, err
