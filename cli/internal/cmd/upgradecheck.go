/*
Copyright (c) Edgeless Systems GmbH

SPDX-License-Identifier: AGPL-3.0-only
*/

package cmd

import (
	"context"
	"errors"
	"fmt"
	"io"
	"net/http"
	"sort"
	"strings"

	"github.com/edgelesssys/constellation/v2/cli/internal/cloudcmd"
	"github.com/edgelesssys/constellation/v2/cli/internal/featureset"
	"github.com/edgelesssys/constellation/v2/cli/internal/helm"
	"github.com/edgelesssys/constellation/v2/cli/internal/kubernetes"
	"github.com/edgelesssys/constellation/v2/cli/internal/terraform"
	"github.com/edgelesssys/constellation/v2/cli/internal/upgrade"
	"github.com/edgelesssys/constellation/v2/internal/api/attestationconfigapi"
	"github.com/edgelesssys/constellation/v2/internal/api/fetcher"
	"github.com/edgelesssys/constellation/v2/internal/api/versionsapi"
	"github.com/edgelesssys/constellation/v2/internal/attestation/measurements"
	"github.com/edgelesssys/constellation/v2/internal/attestation/variant"
	"github.com/edgelesssys/constellation/v2/internal/cloud/cloudprovider"
	"github.com/edgelesssys/constellation/v2/internal/compatibility"
	"github.com/edgelesssys/constellation/v2/internal/config"
	"github.com/edgelesssys/constellation/v2/internal/constants"
	"github.com/edgelesssys/constellation/v2/internal/file"
	"github.com/edgelesssys/constellation/v2/internal/imagefetcher"
	"github.com/edgelesssys/constellation/v2/internal/kubernetes/kubectl"
	conSemver "github.com/edgelesssys/constellation/v2/internal/semver"
	"github.com/edgelesssys/constellation/v2/internal/sigstore"
	"github.com/edgelesssys/constellation/v2/internal/versions"
	"github.com/siderolabs/talos/pkg/machinery/config/encoder"
	"github.com/spf13/afero"
	"github.com/spf13/cobra"
	"golang.org/x/mod/semver"
)

func newUpgradeCheckCmd() *cobra.Command {
	cmd := &cobra.Command{
		Use:   "check",
		Short: "Check for possible upgrades",
		Long:  "Check which upgrades can be applied to your Constellation Cluster.",
		Args:  cobra.NoArgs,
		RunE:  runUpgradeCheck,
	}

	cmd.Flags().BoolP("update-config", "u", false, "update the specified config file with the suggested versions")
	cmd.Flags().String("ref", versionsapi.ReleaseRef, "the reference to use for querying new versions")
	cmd.Flags().String("stream", "stable", "the stream to use for querying new versions")

	return cmd
}

func runUpgradeCheck(cmd *cobra.Command, _ []string) error {
	log, err := newCLILogger(cmd)
	if err != nil {
		return fmt.Errorf("creating logger: %w", err)
	}
	defer log.Sync()
	flags, err := parseUpgradeCheckFlags(cmd)
	if err != nil {
		return err
	}
	fileHandler := file.NewHandler(afero.NewOsFs())
	checker, err := kubernetes.NewUpgrader(cmd.Context(), cmd.OutOrStdout(), fileHandler, log, kubernetes.UpgradeCmdKindCheck)
	if err != nil {
		return fmt.Errorf("setting up Kubernetes upgrader: %w", err)
	}
	versionfetcher := versionsapi.NewFetcher()
	rekor, err := sigstore.NewRekor()
	if err != nil {
		return fmt.Errorf("constructing Rekor client: %w", err)
	}
	iamMigrateCmd, err := upgrade.NewIAMMigrateCmd(cmd.Context(), checker.GetUpgradeID(), cloudprovider.AWS, terraform.LogLevelDebug)
	if err != nil {
		return fmt.Errorf("setting up IAM migration command: %w", err)
	}
	up := &upgradeCheckCmd{
		canUpgradeCheck: featureset.CanUpgradeCheck,
		collect: &versionCollector{
			writer:         cmd.OutOrStderr(),
			checker:        checker,
			verListFetcher: versionfetcher,
			fileHandler:    fileHandler,
			client:         http.DefaultClient,
			cosign:         sigstore.CosignVerifier{},
			rekor:          rekor,
			flags:          flags,
			cliVersion:     compatibility.EnsurePrefixV(constants.VersionInfo()),
			log:            log,
			versionsapi:    versionfetcher,
		},
		checker:       checker,
		imagefetcher:  imagefetcher.New(),
		log:           log,
		iamMigrateCmd: iamMigrateCmd,
		planExecutor:  &tfMigrationClient{log},
	}

	return up.upgradeCheck(cmd, fileHandler, attestationconfigapi.NewFetcher(), flags)
}

func parseUpgradeCheckFlags(cmd *cobra.Command) (upgradeCheckFlags, error) {
	configPath, err := cmd.Flags().GetString("config")
	if err != nil {
		return upgradeCheckFlags{}, fmt.Errorf("parsing config string: %w", err)
	}
	force, err := cmd.Flags().GetBool("force")
	if err != nil {
		return upgradeCheckFlags{}, fmt.Errorf("parsing force bool: %w", err)
	}
	updateConfig, err := cmd.Flags().GetBool("update-config")
	if err != nil {
		return upgradeCheckFlags{}, fmt.Errorf("parsing update-config bool: %w", err)
	}
	ref, err := cmd.Flags().GetString("ref")
	if err != nil {
		return upgradeCheckFlags{}, fmt.Errorf("parsing ref string: %w", err)
	}
	stream, err := cmd.Flags().GetString("stream")
	if err != nil {
		return upgradeCheckFlags{}, fmt.Errorf("parsing stream string: %w", err)
	}

	logLevelString, err := cmd.Flags().GetString("tf-log")
	if err != nil {
		return upgradeCheckFlags{}, fmt.Errorf("parsing tf-log string: %w", err)
	}
	logLevel, err := terraform.ParseLogLevel(logLevelString)
	if err != nil {
		return upgradeCheckFlags{}, fmt.Errorf("parsing Terraform log level %s: %w", logLevelString, err)
	}

	return upgradeCheckFlags{
		configPath:        configPath,
		force:             force,
		updateConfig:      updateConfig,
		ref:               ref,
		stream:            stream,
		terraformLogLevel: logLevel,
	}, nil
}

type tfPlanner interface {
	planMigration(cmd *cobra.Command, file file.Handler, migrateCmd upgrade.TfMigrationCmd) (hasDiff bool, err error)
}

type upgradeCheckCmd struct {
	canUpgradeCheck bool
	collect         collector
	checker         upgradeChecker
	imagefetcher    imageFetcher
	log             debugLog
	iamMigrateCmd   upgrade.TfMigrationCmd
	planExecutor    tfPlanner
}

// upgradePlan plans an upgrade of a Constellation cluster.
func (u *upgradeCheckCmd) upgradeCheck(cmd *cobra.Command, fileHandler file.Handler, fetcher attestationconfigapi.Fetcher, flags upgradeCheckFlags) error {
	conf, err := config.New(fileHandler, flags.configPath, fetcher, flags.force)
	var configValidationErr *config.ValidationError
	if errors.As(err, &configValidationErr) {
		cmd.PrintErrln(configValidationErr.LongMessage())
	}
	if err != nil {
		return err
	}
	u.log.Debugf("Read configuration from %q", flags.configPath)

	if !u.canUpgradeCheck {
		cmd.PrintErrln("Planning Constellation upgrades automatically is not supported in the OSS build of the Constellation CLI. Consult the documentation for instructions on where to download the enterprise version.")
		return errors.New("upgrade check is not supported")
	}

	// get current image version of the cluster
	csp := conf.GetProvider()
	attestationVariant := conf.GetAttestationConfig().GetVariant()
	u.log.Debugf("Using provider %s with attestation variant %s", csp.String(), attestationVariant.String())

	current, err := u.collect.currentVersions(cmd.Context())
	if err != nil {
		return err
	}

	supported, err := u.collect.supportedVersions(cmd.Context(), current.image, current.k8s)
	if err != nil {
		return err
	}
	u.log.Debugf("Current cli version: %s", current.cli)
	u.log.Debugf("Supported cli version(s): %s", supported.cli)
	u.log.Debugf("Current service version: %s", current.service)
	u.log.Debugf("Supported service version: %s", supported.service)
	u.log.Debugf("Current k8s version: %s", current.k8s)
	u.log.Debugf("Supported k8s version(s): %s", supported.k8s)

	// Filter versions to only include upgrades
	newServices := supported.service
	if err := compatibility.IsValidUpgrade(current.service, supported.service); err != nil {
		newServices = ""
		u.log.Debugf("No valid service upgrades are available from %q to %q. The minor version can only drift by 1.\n", current.service, supported.service)
	}

	newKubernetes := filterK8sUpgrades(current.k8s, supported.k8s)
	semver.Sort(newKubernetes)

	supported.image = filterImageUpgrades(current.image, supported.image)
	newImages, err := u.collect.newMeasurements(cmd.Context(), csp, attestationVariant, supported.image)
	if err != nil {
		return err
	}

	cmd.Println("The following IAM migrations are available with this CLI:")
	u.log.Debugf("Planning IAM migrations")
	if u.iamMigrateCmd != nil {
		hasIAMDiff, err := u.planExecutor.planMigration(cmd, fileHandler, u.iamMigrateCmd)
		if err != nil {
			return fmt.Errorf("planning IAM migration: %w", err)
		}
		if !hasIAMDiff {
			cmd.Println("  No IAM migrations are available.")
		}
	}

	u.log.Debugf("Planning Terraform migrations")
	if err := u.checker.CheckTerraformMigrations(); err != nil {
		return fmt.Errorf("checking workspace: %w", err)
	}

	// TODO(AB#3248): Remove this migration after we can assume that all existing clusters have been migrated.
	var awsZone string
	if csp == cloudprovider.AWS {
		awsZone = conf.Provider.AWS.Zone
	}
	manualMigrations := terraformMigrationAWSNodeGroups(csp, awsZone)
	for _, migration := range manualMigrations {
		u.log.Debugf("Adding manual Terraform migration: %s", migration.DisplayName)
		u.checker.AddManualStateMigration(migration)
	}

<<<<<<< HEAD
	vars, err := parseTerraformUpgradeVars(cmd, conf, u.imagefetcher)
=======
	if err := u.checker.CheckTerraformMigrations(); err != nil {
		return fmt.Errorf("checking workspace: %w", err)
	}

	imageRef, err := getImage(cmd.Context(), conf, u.imagefetcher)
	if err != nil {
		return fmt.Errorf("fetching image reference: %w", err)
	}

	vars, err := cloudcmd.TerraformUpgradeVars(conf, imageRef)
>>>>>>> cf822f7e
	if err != nil {
		return fmt.Errorf("parsing upgrade variables: %w", err)
	}
	u.log.Debugf("Using Terraform variables:\n%v", vars)

	opts := upgrade.TerraformUpgradeOptions{
		LogLevel: flags.terraformLogLevel,
		CSP:      conf.GetProvider(),
		Vars:     vars,
	}

	cmd.Println("The following Terraform migrations are available with this CLI:")

	// Check if there are any Terraform migrations
	hasDiff, err := u.checker.PlanTerraformMigrations(cmd.Context(), opts)
	if err != nil {
		return fmt.Errorf("planning terraform migrations: %w", err)
	}
	defer func() {
		if err := u.checker.CleanUpTerraformMigrations(); err != nil {
			u.log.Debugf("Failed to clean up Terraform migrations: %v", err)
		}
	}()

	if !hasDiff {
		cmd.Println("  No Terraform migrations are available.")
	}

	upgrade := versionUpgrade{
		newServices:       newServices,
		newImages:         newImages,
		newKubernetes:     newKubernetes,
		newCLI:            supported.cli,
		newCompatibleCLI:  supported.compatibleCLI,
		currentServices:   current.service,
		currentImage:      current.image,
		currentKubernetes: current.k8s,
		currentCLI:        current.cli,
	}

	updateMsg, err := upgrade.buildString()
	if err != nil {
		return err
	}
	// Using Print over Println as buildString already includes a trailing newline where necessary.
	cmd.Print(updateMsg)

	if flags.updateConfig {
		if err := upgrade.writeConfig(conf, fileHandler, flags.configPath); err != nil {
			return fmt.Errorf("writing config: %w", err)
		}
		cmd.Println("Config updated successfully.")
	}

	return nil
}

func sortedMapKeys[T any](a map[string]T) []string {
	keys := []string{}
	for k := range a {
		keys = append(keys, k)
	}
	sort.Strings(keys)

	return keys
}

// filterImageUpgrades filters out image versions that are not valid upgrades.
func filterImageUpgrades(currentVersion string, newVersions []versionsapi.Version) []versionsapi.Version {
	newImages := []versionsapi.Version{}
	for i := range newVersions {
		if err := compatibility.IsValidUpgrade(currentVersion, newVersions[i].Version); err != nil {
			continue
		}
		newImages = append(newImages, newVersions[i])
	}
	return newImages
}

// filterK8sUpgrades filters out K8s versions that are not valid upgrades.
func filterK8sUpgrades(currentVersion string, newVersions []string) []string {
	result := []string{}
	for i := range newVersions {
		if err := compatibility.IsValidUpgrade(currentVersion, newVersions[i]); err != nil {
			continue
		}
		result = append(result, newVersions[i])
	}

	return result
}

type collector interface {
	currentVersions(ctx context.Context) (currentVersionInfo, error)
	supportedVersions(ctx context.Context, version, currentK8sVersion string) (supportedVersionInfo, error)
	newImages(ctx context.Context, version string) ([]versionsapi.Version, error)
	newMeasurements(ctx context.Context, csp cloudprovider.Provider, attestationVariant variant.Variant, images []versionsapi.Version) (map[string]measurements.M, error)
	newerVersions(ctx context.Context, allowedVersions []string) ([]versionsapi.Version, error)
	newCLIVersions(ctx context.Context) ([]string, error)
	filterCompatibleCLIVersions(ctx context.Context, cliPatchVersions []string, currentK8sVersion string) ([]string, error)
}

type versionCollector struct {
	writer         io.Writer
	checker        upgradeChecker
	verListFetcher versionListFetcher
	fileHandler    file.Handler
	client         *http.Client
	cosign         cosignVerifier
	rekor          rekorVerifier
	flags          upgradeCheckFlags
	versionsapi    versionFetcher
	cliVersion     string
	log            debugLog
}

func (v *versionCollector) newMeasurements(ctx context.Context, csp cloudprovider.Provider, attestationVariant variant.Variant, images []versionsapi.Version) (map[string]measurements.M, error) {
	// get expected measurements for each image
	upgrades, err := getCompatibleImageMeasurements(ctx, v.writer, v.client, v.cosign, v.rekor, csp, attestationVariant, images, v.log)
	if err != nil {
		return nil, fmt.Errorf("fetching measurements for compatible images: %w", err)
	}
	v.log.Debugf("Compatible image measurements are %v", upgrades)

	return upgrades, nil
}

type currentVersionInfo struct {
	service string
	image   string
	k8s     string
	cli     string
}

func (v *versionCollector) currentVersions(ctx context.Context) (currentVersionInfo, error) {
	helmClient, err := helm.NewClient(kubectl.New(), constants.AdminConfFilename, constants.HelmNamespace, v.log)
	if err != nil {
		return currentVersionInfo{}, fmt.Errorf("setting up helm client: %w", err)
	}

	serviceVersions, err := helmClient.Versions()
	if err != nil {
		return currentVersionInfo{}, fmt.Errorf("getting service versions: %w", err)
	}

	imageVersion, err := getCurrentImageVersion(ctx, v.checker)
	if err != nil {
		return currentVersionInfo{}, fmt.Errorf("getting image version: %w", err)
	}

	k8sVersion, err := getCurrentKubernetesVersion(ctx, v.checker)
	if err != nil {
		return currentVersionInfo{}, fmt.Errorf("getting Kubernetes version: %w", err)
	}

	return currentVersionInfo{
		service: serviceVersions.ConstellationServices(),
		image:   imageVersion,
		k8s:     k8sVersion,
		cli:     v.cliVersion,
	}, nil
}

type supportedVersionInfo struct {
	service string
	image   []versionsapi.Version
	k8s     []string
	// CLI versions including those incompatible with the current Kubernetes version.
	cli []string
	// CLI versions compatible with the current Kubernetes version.
	compatibleCLI []string
}

// supportedVersions returns slices of supported versions.
func (v *versionCollector) supportedVersions(ctx context.Context, version, currentK8sVersion string) (supportedVersionInfo, error) {
	k8sVersions := versions.SupportedK8sVersions()
	// Each CLI comes with a set of services that have the same version as the CLI.
	serviceVersion := compatibility.EnsurePrefixV(constants.VersionInfo())

	imageVersions, err := v.newImages(ctx, version)
	if err != nil {
		return supportedVersionInfo{}, fmt.Errorf("loading image versions: %w", err)
	}
	cliVersions, err := v.newCLIVersions(ctx)
	if err != nil {
		return supportedVersionInfo{}, fmt.Errorf("loading cli versions: %w", err)
	}
	compatibleCLIVersions, err := v.filterCompatibleCLIVersions(ctx, cliVersions, currentK8sVersion)
	if err != nil {
		return supportedVersionInfo{}, fmt.Errorf("filtering cli versions: %w", err)
	}

	return supportedVersionInfo{
		service:       serviceVersion,
		image:         imageVersions,
		k8s:           k8sVersions,
		cli:           cliVersions,
		compatibleCLI: compatibleCLIVersions,
	}, nil
}

func (v *versionCollector) newImages(ctx context.Context, version string) ([]versionsapi.Version, error) {
	// find compatible images
	// image updates should always be possible for the current minor version of the cluster
	// (e.g. 0.1.0 -> 0.1.1, 0.1.2, 0.1.3, etc.)
	// additionally, we allow updates to the next minor version (e.g. 0.1.0 -> 0.2.0)
	// if the CLI minor version is newer than the cluster minor version
	currentImageMinorVer := semver.MajorMinor(version)
	currentCLIMinorVer := semver.MajorMinor(v.cliVersion)
	nextImageMinorVer, err := compatibility.NextMinorVersion(currentImageMinorVer)
	if err != nil {
		return nil, fmt.Errorf("calculating next image minor version: %w", err)
	}
	v.log.Debugf("Current image minor version is %s", currentImageMinorVer)
	v.log.Debugf("Current CLI minor version is %s", currentCLIMinorVer)
	v.log.Debugf("Next image minor version is %s", nextImageMinorVer)

	allowedMinorVersions := []string{currentImageMinorVer, nextImageMinorVer}
	switch cliImageCompare := semver.Compare(currentCLIMinorVer, currentImageMinorVer); {
	case cliImageCompare < 0:
		if !v.flags.force {
			return nil, fmt.Errorf("cluster image version (%s) newer than CLI version (%s)", currentImageMinorVer, currentCLIMinorVer)
		}
		if _, err := fmt.Fprintln(v.writer, "WARNING: CLI version is older than cluster image version. Continuing due to force flag."); err != nil {
			return nil, fmt.Errorf("writing to buffer: %w", err)
		}
	case cliImageCompare == 0:
		allowedMinorVersions = []string{currentImageMinorVer}
	case cliImageCompare > 0:
		allowedMinorVersions = []string{currentImageMinorVer, nextImageMinorVer}
	}
	v.log.Debugf("Allowed minor versions are %#v", allowedMinorVersions)

	newerImages, err := v.newerVersions(ctx, allowedMinorVersions)
	if err != nil {
		return nil, fmt.Errorf("newer versions: %w", err)
	}

	return newerImages, nil
}

func (v *versionCollector) newerVersions(ctx context.Context, allowedVersions []string) ([]versionsapi.Version, error) {
	var updateCandidates []versionsapi.Version
	for _, minorVer := range allowedVersions {
		patchList := versionsapi.List{
			Ref:         v.flags.ref,
			Stream:      v.flags.stream,
			Base:        minorVer,
			Granularity: versionsapi.GranularityMinor,
			Kind:        versionsapi.VersionKindImage,
		}
		patchList, err := v.verListFetcher.FetchVersionList(ctx, patchList)
		var notFound *fetcher.NotFoundError
		if errors.As(err, &notFound) {
			v.log.Debugf("Skipping version: %s", err)
			continue
		}
		if err != nil {
			return nil, fmt.Errorf("fetching version list: %w", err)
		}
		updateCandidates = append(updateCandidates, patchList.StructuredVersions()...)
	}
	v.log.Debugf("Update candidates are %v", updateCandidates)

	return updateCandidates, nil
}

type versionUpgrade struct {
	newServices       string
	newImages         map[string]measurements.M
	newKubernetes     []string
	newCLI            []string
	newCompatibleCLI  []string
	currentServices   string
	currentImage      string
	currentKubernetes string
	currentCLI        string
}

func (v *versionUpgrade) buildString() (string, error) {
	upgradeMsg := strings.Builder{}

	if len(v.newKubernetes) > 0 {
		upgradeMsg.WriteString(fmt.Sprintf("  Kubernetes: %s --> %s\n", v.currentKubernetes, strings.Join(v.newKubernetes, " ")))
	}

	if len(v.newImages) > 0 {
		imageMsgs := strings.Builder{}
		newImagesSorted := sortedMapKeys(v.newImages)
		for i, image := range newImagesSorted {
			// prevent trailing newlines
			if i > 0 {
				imageMsgs.WriteString("\n")
			}
			content, err := encoder.NewEncoder(v.newImages[image]).Encode()
			contentFormated := strings.ReplaceAll(string(content), "\n", "\n      ")
			if err != nil {
				return "", fmt.Errorf("marshalling measurements: %w", err)
			}
			imageMsgs.WriteString(fmt.Sprintf("    %s --> %s\n      Includes these measurements:\n      %s", v.currentImage, image, contentFormated))
		}
		upgradeMsg.WriteString("  Images:\n")
		upgradeMsg.WriteString(imageMsgs.String())
		fmt.Fprintln(&upgradeMsg, "")
	}

	if v.newServices != "" {
		upgradeMsg.WriteString(fmt.Sprintf("  Services: %s --> %s\n", v.currentServices, v.newServices))
	}

	result := strings.Builder{}
	if upgradeMsg.Len() > 0 {
		result.WriteString("The following updates are available with this CLI:\n")
		result.WriteString(upgradeMsg.String())
		return result.String(), nil
	}

	// no upgrades available
	if v.newServices == "" && len(v.newImages) == 0 {
		if len(v.newCompatibleCLI) > 0 {
			result.WriteString(fmt.Sprintf("Newer CLI versions that are compatible with your cluster are: %s\n", strings.Join(v.newCompatibleCLI, " ")))
			return result.String(), nil
		} else if len(v.newCLI) > 0 {
			result.WriteString(fmt.Sprintf("There are newer CLIs available (%s), however, you need to upgrade your cluster's Kubernetes version first.\n", strings.Join(v.newCLI, " ")))
			return result.String(), nil
		}
	}

	result.WriteString("You are up to date.\n")
	return result.String(), nil
}

func (v *versionUpgrade) writeConfig(conf *config.Config, fileHandler file.Handler, configPath string) error {
	// can't sort image map because maps are unsorted. services is only one string, k8s versions are sorted.

	if v.newServices != "" {
		conf.MicroserviceVersion = v.newServices
	}
	if len(v.newKubernetes) > 0 {
		conf.KubernetesVersion = v.newKubernetes[0]
	}
	if len(v.newImages) > 0 {
		imageUpgrade := sortedMapKeys(v.newImages)[0]
		conf.Image = imageUpgrade
		conf.UpdateMeasurements(v.newImages[imageUpgrade])
	}

	return fileHandler.WriteYAML(configPath, conf, file.OptOverwrite)
}

// getCurrentImageVersion retrieves the semantic version of the image currently installed in the cluster.
// If the cluster is not using a release image, an error is returned.
func getCurrentImageVersion(ctx context.Context, checker upgradeChecker) (string, error) {
	imageVersion, err := checker.CurrentImage(ctx)
	if err != nil {
		return "", err
	}

	if !semver.IsValid(imageVersion) {
		return "", fmt.Errorf("current image version is not a release image version: %q", imageVersion)
	}

	return imageVersion, nil
}

// getCurrentKubernetesVersion retrieves the semantic version of Kubernetes currently installed in the cluster.
func getCurrentKubernetesVersion(ctx context.Context, checker upgradeChecker) (string, error) {
	k8sVersion, err := checker.CurrentKubernetesVersion(ctx)
	if err != nil {
		return "", err
	}

	if !semver.IsValid(k8sVersion) {
		return "", fmt.Errorf("current kubernetes version is not a valid semver string: %q", k8sVersion)
	}

	return k8sVersion, nil
}

// getCompatibleImageMeasurements retrieves the expected measurements for each image.
func getCompatibleImageMeasurements(ctx context.Context, writer io.Writer, client *http.Client, cosign cosignVerifier, rekor rekorVerifier,
	csp cloudprovider.Provider, attestationVariant variant.Variant, versions []versionsapi.Version, log debugLog,
) (map[string]measurements.M, error) {
	upgrades := make(map[string]measurements.M)
	for _, version := range versions {
		log.Debugf("Fetching measurements for image: %s", version)
		shortPath := version.ShortPath()
		measurementsURL, signatureURL, err := versionsapi.MeasurementURL(version)
		if err != nil {
			return nil, err
		}

		var fetchedMeasurements measurements.M
		log.Debugf("Fetching for measurement url: %s", measurementsURL)
		hash, err := fetchedMeasurements.FetchAndVerify(
			ctx, client, cosign,
			measurementsURL,
			signatureURL,
			version,
			csp,
			attestationVariant,
		)
		if err != nil {
			if _, err := fmt.Fprintf(writer, "Skipping compatible image %q: %s\n", shortPath, err); err != nil {
				return nil, fmt.Errorf("writing to buffer: %w", err)
			}
			continue
		}

		if err = sigstore.VerifyWithRekor(ctx, version, rekor, hash); err != nil {
			if _, err := fmt.Fprintf(writer, "Warning: Unable to verify '%s' in Rekor.\n", hash); err != nil {
				return nil, fmt.Errorf("writing to buffer: %w", err)
			}
			if _, err := fmt.Fprintf(writer, "Make sure measurements are correct.\n"); err != nil {
				return nil, fmt.Errorf("writing to buffer: %w", err)
			}
		}

		upgrades[shortPath] = fetchedMeasurements

	}

	return upgrades, nil
}

type versionFetcher interface {
	FetchVersionList(ctx context.Context, list versionsapi.List) (versionsapi.List, error)
	FetchCLIInfo(ctx context.Context, cliInfo versionsapi.CLIInfo) (versionsapi.CLIInfo, error)
}

// newCLIVersions returns a list of versions of the CLI which are a valid upgrade.
func (v *versionCollector) newCLIVersions(ctx context.Context) ([]string, error) {
	cliVersion, err := conSemver.New(constants.VersionInfo())
	if err != nil {
		return nil, fmt.Errorf("parsing current CLI version: %w", err)
	}
	list := versionsapi.List{
		Ref:         v.flags.ref,
		Stream:      v.flags.stream,
		Granularity: versionsapi.GranularityMajor,
		Base:        fmt.Sprintf("v%d", cliVersion.Major),
		Kind:        versionsapi.VersionKindCLI,
	}
	minorList, err := v.versionsapi.FetchVersionList(ctx, list)
	if err != nil {
		return nil, fmt.Errorf("listing major versions: %w", err)
	}

	var patchVersions []string
	for _, version := range minorList.Versions {
		if err := compatibility.IsValidUpgrade(v.cliVersion, version); err != nil {
			v.log.Debugf("Skipping incompatible minor version %q: %s", version, err)
			continue
		}
		list := versionsapi.List{
			Ref:         v.flags.ref,
			Stream:      v.flags.stream,
			Granularity: versionsapi.GranularityMinor,
			Base:        version,
			Kind:        versionsapi.VersionKindCLI,
		}
		patchList, err := v.versionsapi.FetchVersionList(ctx, list)
		if err != nil {
			return nil, fmt.Errorf("listing minor versions for major version %s: %w", version, err)
		}
		patchVersions = append(patchVersions, patchList.Versions...)
	}

	semver.Sort(patchVersions)

	return patchVersions, nil
}

// filterCompatibleCLIVersions filters a list of CLI versions which are compatible with the current Kubernetes version.
func (v *versionCollector) filterCompatibleCLIVersions(ctx context.Context, cliPatchVersions []string, currentK8sVersion string) ([]string, error) {
	// filter out invalid upgrades and versions which are not compatible with the current Kubernetes version
	var compatibleVersions []string
	for _, version := range cliPatchVersions {
		if err := compatibility.IsValidUpgrade(v.cliVersion, version); err != nil {
			v.log.Debugf("Skipping incompatible patch version %q: %s", version, err)
			continue
		}
		req := versionsapi.CLIInfo{
			Ref:     v.flags.ref,
			Stream:  v.flags.stream,
			Version: version,
		}
		info, err := v.versionsapi.FetchCLIInfo(ctx, req)
		if err != nil {
			return nil, fmt.Errorf("fetching CLI info: %w", err)
		}

		for _, k8sVersion := range info.Kubernetes {
			if k8sVersion == currentK8sVersion {
				compatibleVersions = append(compatibleVersions, version)
			}
		}
	}

	semver.Sort(compatibleVersions)

	return compatibleVersions, nil
}

type upgradeCheckFlags struct {
	configPath        string
	force             bool
	updateConfig      bool
	ref               string
	stream            string
	terraformLogLevel terraform.LogLevel
}

type upgradeChecker interface {
	CurrentImage(ctx context.Context) (string, error)
	CurrentKubernetesVersion(ctx context.Context) (string, error)
	PlanTerraformMigrations(ctx context.Context, opts upgrade.TerraformUpgradeOptions) (bool, error)
	CheckTerraformMigrations() error
	CleanUpTerraformMigrations() error
	AddManualStateMigration(migration terraform.StateMigration)
}

type versionListFetcher interface {
	FetchVersionList(ctx context.Context, list versionsapi.List) (versionsapi.List, error)
}<|MERGE_RESOLUTION|>--- conflicted
+++ resolved
@@ -244,9 +244,6 @@
 		u.checker.AddManualStateMigration(migration)
 	}
 
-<<<<<<< HEAD
-	vars, err := parseTerraformUpgradeVars(cmd, conf, u.imagefetcher)
-=======
 	if err := u.checker.CheckTerraformMigrations(); err != nil {
 		return fmt.Errorf("checking workspace: %w", err)
 	}
@@ -257,7 +254,6 @@
 	}
 
 	vars, err := cloudcmd.TerraformUpgradeVars(conf, imageRef)
->>>>>>> cf822f7e
 	if err != nil {
 		return fmt.Errorf("parsing upgrade variables: %w", err)
 	}
