/*
Copyright (c) Edgeless Systems GmbH

SPDX-License-Identifier: AGPL-3.0-only
*/

package cmd

import (
	"context"
	"fmt"
	"io"
	"net/http"
	"strings"

	"github.com/edgelesssys/constellation/v2/cli/internal/cloudcmd"
	"github.com/edgelesssys/constellation/v2/internal/attestation/measurements"
	"github.com/edgelesssys/constellation/v2/internal/cloud/cloudprovider"
	"github.com/edgelesssys/constellation/v2/internal/config"
	"github.com/edgelesssys/constellation/v2/internal/constants"
	"github.com/edgelesssys/constellation/v2/internal/file"
	"github.com/edgelesssys/constellation/v2/internal/sigstore"
	"github.com/edgelesssys/constellation/v2/internal/versionsapi"
	"github.com/manifoldco/promptui"
	"github.com/spf13/afero"
	"github.com/spf13/cobra"
	"github.com/talos-systems/talos/pkg/machinery/config/encoder"
	"golang.org/x/mod/semver"
	"k8s.io/apimachinery/pkg/apis/meta/v1/unstructured"
)

func newUpgradePlanCmd() *cobra.Command {
	cmd := &cobra.Command{
		Use:   "plan",
		Short: "Plan an upgrade of a Constellation cluster",
		Long:  "Plan an upgrade of a Constellation cluster by fetching compatible image versions and their measurements.",
		Args:  cobra.NoArgs,
		RunE:  runUpgradePlan,
	}

	cmd.Flags().StringP("file", "f", "", "path to output file, or '-' for stdout (omit for interactive mode)")

	return cmd
}

type upgradePlanCmd struct {
	log debugLog
}

func runUpgradePlan(cmd *cobra.Command, args []string) error {
	log, err := newCLILogger(cmd)
	if err != nil {
		return fmt.Errorf("creating logger: %w", err)
	}
	defer log.Sync()
<<<<<<< HEAD
=======

>>>>>>> b9a1a9ae
	fileHandler := file.NewHandler(afero.NewOsFs())
	flags, err := parseUpgradePlanFlags(cmd)
	if err != nil {
		return err
	}
	planner, err := cloudcmd.NewUpgrader(cmd.OutOrStdout(), log)
	if err != nil {
		return err
	}
	patchLister := versionsapi.New()
	rekor, err := sigstore.NewRekor()
	if err != nil {
		return fmt.Errorf("constructing Rekor client: %w", err)
	}
	cliVersion := getCurrentCLIVersion()
	up := &upgradePlanCmd{log: log}

	return up.upgradePlan(cmd, planner, patchLister, fileHandler, http.DefaultClient, rekor, flags, cliVersion)
}

// upgradePlan plans an upgrade of a Constellation cluster.
func (up *upgradePlanCmd) upgradePlan(cmd *cobra.Command, planner upgradePlanner, patchLister patchLister,
	fileHandler file.Handler, client *http.Client, rekor rekorVerifier, flags upgradePlanFlags,
	cliVersion string,
) error {
	conf, err := config.New(fileHandler, flags.configPath)
	if err != nil {
		return displayConfigValidationErrors(cmd.ErrOrStderr(), err)
	}
	up.log.Debugf("Read config from %s", flags.configPath)
	// get current image version of the cluster
	csp := conf.GetProvider()
	up.log.Debugf("Using provider %s", csp.String())

	version, err := getCurrentImageVersion(cmd.Context(), planner)
	if err != nil {
		return fmt.Errorf("checking current image version: %w", err)
	}
	up.log.Debugf("Using image version %s", version)

	// find compatible images
	// image updates should always be possible for the current minor version of the cluster
	// (e.g. 0.1.0 -> 0.1.1, 0.1.2, 0.1.3, etc.)
	// additionally, we allow updates to the next minor version (e.g. 0.1.0 -> 0.2.0)
	// if the CLI minor version is newer than the cluster minor version
	currentImageMinorVer := semver.MajorMinor(version)
	currentCLIMinorVer := semver.MajorMinor(cliVersion)
	nextImageMinorVer, err := nextMinorVersion(currentImageMinorVer)
	if err != nil {
		return fmt.Errorf("calculating next image minor version: %w", err)
	}
	up.log.Debugf(`Current image minor version is %s
current CLI minor version is %s
next image minor version is %s`, currentImageMinorVer, currentCLIMinorVer, nextImageMinorVer)
	var allowedMinorVersions []string

	cliImageCompare := semver.Compare(currentCLIMinorVer, currentImageMinorVer)

	switch {
	case cliImageCompare < 0:
		cmd.PrintErrln("Warning: CLI version is older than cluster image version. This is not supported.")
	case cliImageCompare == 0:
		allowedMinorVersions = []string{currentImageMinorVer}
	case cliImageCompare > 0:
		allowedMinorVersions = []string{currentImageMinorVer, nextImageMinorVer}
	}
	up.log.Debugf("Allowed minor versions are %#v", allowedMinorVersions)

	var updateCandidates []string
	for _, minorVer := range allowedMinorVersions {
		versionList, err := patchLister.PatchVersionsOf(cmd.Context(), "-", "stable", minorVer, "image")
		if err == nil {
			updateCandidates = append(updateCandidates, versionList.Versions...)
		}
	}
	up.log.Debugf("Update candidates are %v", updateCandidates)

	// filter out versions that are not compatible with the current cluster
	compatibleImages := getCompatibleImages(version, updateCandidates)
	up.log.Debugf("Of those images, these ones are compaitble %v", compatibleImages)

	// get expected measurements for each image
	upgrades, err := getCompatibleImageMeasurements(cmd.Context(), cmd, client, rekor, []byte(flags.cosignPubKey), csp, compatibleImages)
	if err != nil {
		return fmt.Errorf("fetching measurements for compatible images: %w", err)
	}
	up.log.Debugf("Compatible image measurements are %v", upgrades)

	if len(upgrades) == 0 {
		cmd.PrintErrln("No compatible images found to upgrade to.")
		return nil
	}

	// interactive mode
	if flags.filePath == "" {
		up.log.Debugf("Writing upgrade plan in interactive mode")
		cmd.Printf("Current version: %s\n", version)
		return upgradePlanInteractive(
			&nopWriteCloser{cmd.OutOrStdout()},
			io.NopCloser(cmd.InOrStdin()),
			flags.configPath, conf, fileHandler,
			upgrades,
		)
	}

	// write upgrade plan to stdout
	if flags.filePath == "-" {
		up.log.Debugf("Writing upgrade plan to stdout")
		content, err := encoder.NewEncoder(upgrades).Encode()
		if err != nil {
			return fmt.Errorf("encoding compatible images: %w", err)
		}
		_, err = cmd.OutOrStdout().Write(content)
		return err
	}

	// write upgrade plan to file
	up.log.Debugf("Writing upgrade plan to file")
	return fileHandler.WriteYAML(flags.filePath, upgrades)
}

// getCompatibleImages trims the list of images to only ones compatible with the current cluster.
func getCompatibleImages(currentImageVersion string, images []string) []string {
	var compatibleImages []string

	for _, image := range images {
		// check if image is newer than current version
		if semver.Compare(image, currentImageVersion) <= 0 {
			continue
		}
		compatibleImages = append(compatibleImages, image)
	}
	return compatibleImages
}

// getCompatibleImageMeasurements retrieves the expected measurements for each image.
func getCompatibleImageMeasurements(ctx context.Context, cmd *cobra.Command, client *http.Client, rekor rekorVerifier, pubK []byte,
	csp cloudprovider.Provider, images []string,
) (map[string]config.UpgradeConfig, error) {
	upgrades := make(map[string]config.UpgradeConfig)
	for _, img := range images {
		measurementsURL, err := measurementURL(csp, img, "measurements.json")
		if err != nil {
			return nil, err
		}

		signatureURL, err := measurementURL(csp, img, "measurements.json.sig")
		if err != nil {
			return nil, err
		}

		var fetchedMeasurements measurements.M
		hash, err := fetchedMeasurements.FetchAndVerify(
			ctx, client,
			measurementsURL,
			signatureURL,
			pubK,
			measurements.WithMetadata{
				CSP:   csp,
				Image: img,
			},
		)
		if err != nil {
			cmd.PrintErrf("Skipping image %q: %s\n", img, err)
			continue
		}

		if err = verifyWithRekor(ctx, rekor, hash); err != nil {
			cmd.PrintErrf("Warning: Unable to verify '%s' in Rekor.\n", hash)
			cmd.PrintErrf("Make sure measurements are correct.\n")
		}

		upgrades[img] = config.UpgradeConfig{
			Image:        img,
			Measurements: fetchedMeasurements,
			CSP:          csp,
		}

	}

	return upgrades, nil
}

// getCurrentImageVersion retrieves the semantic version of the image currently installed in the cluster.
// If the cluster is not using a release image, an error is returned.
func getCurrentImageVersion(ctx context.Context, planner upgradePlanner) (string, error) {
	_, imageVersion, err := planner.GetCurrentImage(ctx)
	if err != nil {
		return "", err
	}

	if !semver.IsValid(imageVersion) {
		return "", fmt.Errorf("current image version is not a release image version: %q", imageVersion)
	}

	return imageVersion, nil
}

func getCurrentCLIVersion() string {
	return "v" + constants.VersionInfo
}

func parseUpgradePlanFlags(cmd *cobra.Command) (upgradePlanFlags, error) {
	configPath, err := cmd.Flags().GetString("config")
	if err != nil {
		return upgradePlanFlags{}, err
	}
	filePath, err := cmd.Flags().GetString("file")
	if err != nil {
		return upgradePlanFlags{}, err
	}

	return upgradePlanFlags{
		configPath:   configPath,
		filePath:     filePath,
		cosignPubKey: constants.CosignPublicKey,
	}, nil
}

func upgradePlanInteractive(out io.WriteCloser, in io.ReadCloser,
	configPath string, config *config.Config, fileHandler file.Handler,
	compatibleUpgrades map[string]config.UpgradeConfig,
) error {
	var imageVersions []string
	for k := range compatibleUpgrades {
		imageVersions = append(imageVersions, k)
	}
	semver.Sort(imageVersions)

	prompt := promptui.Select{
		Label: "Select an image version to upgrade to",
		Items: imageVersions,
		Searcher: func(input string, index int) bool {
			version := imageVersions[index]
			trimmedVersion := strings.TrimPrefix(strings.Replace(version, ".", "", -1), "v")
			input = strings.TrimPrefix(strings.Replace(input, ".", "", -1), "v")
			return strings.Contains(trimmedVersion, input)
		},
		Size:   10,
		Stdin:  in,
		Stdout: out,
	}

	_, res, err := prompt.Run()
	if err != nil {
		return err
	}

	fmt.Fprintln(out, "Updating config to the following:")

	fmt.Fprintf(out, "Image: %s\n", compatibleUpgrades[res].Image)
	fmt.Fprintln(out, "Measurements:")
	content, err := encoder.NewEncoder(compatibleUpgrades[res].Measurements).Encode()
	if err != nil {
		return fmt.Errorf("encoding measurements: %w", err)
	}
	measurements := strings.TrimSuffix(strings.Replace("\t"+string(content), "\n", "\n\t", -1), "\n\t")
	fmt.Fprintln(out, measurements)

	config.Upgrade = compatibleUpgrades[res]
	return fileHandler.WriteYAML(configPath, config, file.OptOverwrite)
}

func nextMinorVersion(version string) (string, error) {
	major, minor, _, err := parseCanonicalSemver(version)
	if err != nil {
		return "", err
	}
	return fmt.Sprintf("v%d.%d", major, minor+1), nil
}

func parseCanonicalSemver(version string) (major int, minor int, patch int, err error) {
	version = semver.Canonical(version) // ensure version is in canonical form (vX.Y.Z)
	num, err := fmt.Sscanf(version, "v%d.%d.%d", &major, &minor, &patch)
	if err != nil {
		return 0, 0, 0, fmt.Errorf("parsing version: %w", err)
	}
	if num != 3 {
		return 0, 0, 0, fmt.Errorf("parsing version: expected 3 numbers, got %d", num)
	}

	return major, minor, patch, nil
}

type upgradePlanFlags struct {
	configPath   string
	filePath     string
	cosignPubKey string
}

type nopWriteCloser struct {
	io.Writer
}

func (c *nopWriteCloser) Close() error { return nil }

type upgradePlanner interface {
	GetCurrentImage(ctx context.Context) (*unstructured.Unstructured, string, error)
}

type patchLister interface {
	PatchVersionsOf(ctx context.Context, ref, stream, minor, kind string) (*versionsapi.List, error)
}<|MERGE_RESOLUTION|>--- conflicted
+++ resolved
@@ -53,10 +53,6 @@
 		return fmt.Errorf("creating logger: %w", err)
 	}
 	defer log.Sync()
-<<<<<<< HEAD
-=======
-
->>>>>>> b9a1a9ae
 	fileHandler := file.NewHandler(afero.NewOsFs())
 	flags, err := parseUpgradePlanFlags(cmd)
 	if err != nil {
