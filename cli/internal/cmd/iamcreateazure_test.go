/*
Copyright (c) Edgeless Systems GmbH
SPDX-License-Identifier: AGPL-3.0-only
*/

package cmd

import (
	"bytes"
	"testing"

	"github.com/edgelesssys/constellation/v2/cli/internal/iamid"
	"github.com/edgelesssys/constellation/v2/internal/cloud/cloudprovider"
	"github.com/edgelesssys/constellation/v2/internal/config"
	"github.com/edgelesssys/constellation/v2/internal/constants"
	"github.com/edgelesssys/constellation/v2/internal/file"
	"github.com/spf13/afero"
	"github.com/stretchr/testify/assert"
	"github.com/stretchr/testify/require"
)

func TestIAMCreateAzure(t *testing.T) {
	defaultFs := func(require *require.Assertions, provider cloudprovider.Provider, existingFiles []string) afero.Fs {
		fs := afero.NewMemMapFs()
		fileHandler := file.NewHandler(fs)
		for _, f := range existingFiles {
			require.NoError(fileHandler.Write(f, []byte{1, 2, 3}, file.OptNone))
		}
		return fs
	}
	readOnlyFs := func(require *require.Assertions, provider cloudprovider.Provider, existingFiles []string) afero.Fs {
		fs := afero.NewReadOnlyFs(afero.NewMemMapFs())
		return fs
	}
	validIAMIDFile := iamid.File{
		CloudProvider: cloudprovider.Azure,
		AzureOutput: iamid.AzureFile{
			SubscriptionID:               "test_subscription_id",
			TenantID:                     "test_tenant_id",
			ApplicationID:                "test_application_id",
			ApplicationClientSecretValue: "test_application_client_secret_value",
			UAMIID:                       "test_uami_id",
		},
	}

	testCases := map[string]struct {
		setupFs              func(require *require.Assertions, provider cloudprovider.Provider, existingFiles []string) afero.Fs
		creator              *stubIAMCreator
		provider             cloudprovider.Provider
		regionFlag           string
		servicePrincipalFlag string
		resourceGroupFlag    string
		yesFlag              bool
		generateConfigFlag   bool
		configFlag           string
		existingFiles        []string
		stdin                string
		wantAbort            bool
		wantErr              bool
	}{
		"iam create azure": {
			setupFs:              defaultFs,
			creator:              &stubIAMCreator{id: validIAMIDFile},
			provider:             cloudprovider.Azure,
			regionFlag:           "westus",
			servicePrincipalFlag: "constell-test-sp",
			resourceGroupFlag:    "constell-test-rg",
			yesFlag:              true,
		},
		"iam create azure generate config": {
			setupFs:              defaultFs,
			creator:              &stubIAMCreator{id: validIAMIDFile},
			provider:             cloudprovider.Azure,
			regionFlag:           "westus",
			servicePrincipalFlag: "constell-test-sp",
			resourceGroupFlag:    "constell-test-rg",
			generateConfigFlag:   true,
			configFlag:           constants.ConfigFilename,
			yesFlag:              true,
		},
		"iam create azure generate config custom path": {
			setupFs:              defaultFs,
			creator:              &stubIAMCreator{id: validIAMIDFile},
			provider:             cloudprovider.Azure,
			regionFlag:           "westus",
			servicePrincipalFlag: "constell-test-sp",
			resourceGroupFlag:    "constell-test-rg",
			generateConfigFlag:   true,
			configFlag:           "custom-config.yaml",
			yesFlag:              true,
		},
		"iam create azure generate config custom path already exists": {
			setupFs:              defaultFs,
			creator:              &stubIAMCreator{id: validIAMIDFile},
			provider:             cloudprovider.Azure,
			regionFlag:           "westus",
			servicePrincipalFlag: "constell-test-sp",
			resourceGroupFlag:    "constell-test-rg",
			generateConfigFlag:   true,
			yesFlag:              true,
			wantErr:              true,
			configFlag:           "custom-config.yaml",
			existingFiles:        []string{"custom-config.yaml"},
		},
		"iam create generate config path already exists": {
			setupFs:              defaultFs,
			creator:              &stubIAMCreator{id: validIAMIDFile},
			provider:             cloudprovider.Azure,
			regionFlag:           "westus",
			servicePrincipalFlag: "constell-test-sp",
			resourceGroupFlag:    "constell-test-rg",
			generateConfigFlag:   true,
			configFlag:           constants.ConfigFilename,
			existingFiles:        []string{constants.ConfigFilename},
			yesFlag:              true,
			wantErr:              true,
		},
		"interactive": {
			setupFs:              defaultFs,
			creator:              &stubIAMCreator{id: validIAMIDFile},
			provider:             cloudprovider.Azure,
			regionFlag:           "westus",
			servicePrincipalFlag: "constell-test-sp",
			resourceGroupFlag:    "constell-test-rg",
			stdin:                "yes\n",
		},
		"interactive generate config": {
			setupFs:              defaultFs,
			creator:              &stubIAMCreator{id: validIAMIDFile},
			provider:             cloudprovider.Azure,
			regionFlag:           "westus",
			servicePrincipalFlag: "constell-test-sp",
			resourceGroupFlag:    "constell-test-rg",
			stdin:                "yes\n",
			generateConfigFlag:   true,
			configFlag:           constants.ConfigFilename,
		},
		"interactive abort": {
			setupFs:              defaultFs,
			creator:              &stubIAMCreator{id: validIAMIDFile},
			provider:             cloudprovider.Azure,
			regionFlag:           "westus",
			servicePrincipalFlag: "constell-test-sp",
			resourceGroupFlag:    "constell-test-rg",
			stdin:                "no\n",
			wantAbort:            true,
		},
		"interactive generate config abort": {
			setupFs:              defaultFs,
			creator:              &stubIAMCreator{id: validIAMIDFile},
			provider:             cloudprovider.Azure,
			regionFlag:           "westus",
			servicePrincipalFlag: "constell-test-sp",
			resourceGroupFlag:    "constell-test-rg",
			stdin:                "no\n",
			generateConfigFlag:   true,
			wantAbort:            true,
		},
		"unwritable fs": {
			setupFs:              readOnlyFs,
			creator:              &stubIAMCreator{id: validIAMIDFile},
			provider:             cloudprovider.Azure,
			regionFlag:           "westus",
			servicePrincipalFlag: "constell-test-sp",
			resourceGroupFlag:    "constell-test-rg",
			yesFlag:              true,
			generateConfigFlag:   true,
			configFlag:           constants.ConfigFilename,
			wantErr:              true,
		},
	}

	for name, tc := range testCases {
		t.Run(name, func(t *testing.T) {
			assert := assert.New(t)
			require := require.New(t)

			cmd := newIAMCreateAzureCmd()
			cmd.SetOut(&bytes.Buffer{})
			cmd.SetErr(&bytes.Buffer{})
			cmd.SetIn(bytes.NewBufferString(tc.stdin))

			cmd.Flags().String("config", constants.ConfigFilename, "") // register persistent flag manually
			cmd.Flags().Bool("generate-config", false, "")             // register persistent flag manually

			if tc.regionFlag != "" {
				require.NoError(cmd.Flags().Set("region", tc.regionFlag))
			}
			if tc.resourceGroupFlag != "" {
				require.NoError(cmd.Flags().Set("resourceGroup", tc.resourceGroupFlag))
			}
			if tc.servicePrincipalFlag != "" {
				require.NoError(cmd.Flags().Set("servicePrincipal", tc.servicePrincipalFlag))
			}
			if tc.yesFlag {
				require.NoError(cmd.Flags().Set("yes", "true"))
			}
			if tc.generateConfigFlag {
				require.NoError(cmd.Flags().Set("generate-config", "true"))
			}
			if tc.configFlag != "" {
				require.NoError(cmd.Flags().Set("config", tc.configFlag))
			}

<<<<<<< HEAD
			fileHandler := file.NewHandler(tc.setupFs(require, tc.provider, tc.existingFiles))

			err := iamCreateAzure(cmd, nopSpinner{}, tc.creator, fileHandler)
=======
			err := iamCreateAzure(cmd, &nopSpinner{}, tc.creator)
>>>>>>> c66119fe

			if tc.wantErr {
				assert.Error(err)
				return
			}

			if tc.wantAbort {
				assert.False(tc.creator.createCalled)
				return
			}

			if tc.generateConfigFlag {
				readConfig := &config.Config{}
				readErr := fileHandler.ReadYAML(tc.configFlag, readConfig)
				require.NoError(readErr)
				assert.Equal(tc.creator.id.AzureOutput.SubscriptionID, readConfig.Provider.Azure.SubscriptionID)
				assert.Equal(tc.creator.id.AzureOutput.TenantID, readConfig.Provider.Azure.TenantID)
				assert.Equal(tc.creator.id.AzureOutput.ApplicationID, readConfig.Provider.Azure.AppClientID)
				assert.Equal(tc.creator.id.AzureOutput.ApplicationClientSecretValue, readConfig.Provider.Azure.ClientSecretValue)
				assert.Equal(tc.creator.id.AzureOutput.UAMIID, readConfig.Provider.Azure.UserAssignedIdentity)
				assert.Equal(tc.regionFlag, readConfig.Provider.Azure.Location)
				assert.Equal(tc.resourceGroupFlag, readConfig.Provider.Azure.ResourceGroup)
			}
			require.NoError(err)
			assert.True(tc.creator.createCalled)
			assert.Equal(tc.creator.id.AzureOutput, validIAMIDFile.AzureOutput)
		})
	}
}<|MERGE_RESOLUTION|>--- conflicted
+++ resolved
@@ -202,13 +202,10 @@
 				require.NoError(cmd.Flags().Set("config", tc.configFlag))
 			}
 
-<<<<<<< HEAD
+
 			fileHandler := file.NewHandler(tc.setupFs(require, tc.provider, tc.existingFiles))
 
 			err := iamCreateAzure(cmd, nopSpinner{}, tc.creator, fileHandler)
-=======
-			err := iamCreateAzure(cmd, &nopSpinner{}, tc.creator)
->>>>>>> c66119fe
 
 			if tc.wantErr {
 				assert.Error(err)
