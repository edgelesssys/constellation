/*
Copyright (c) Edgeless Systems GmbH

SPDX-License-Identifier: AGPL-3.0-only
*/

package cmd

import (
	"context"
	"errors"
	"fmt"
	"strings"

	"github.com/edgelesssys/constellation/v2/cli/internal/helm"
	"github.com/edgelesssys/constellation/v2/cli/internal/kubernetes"
	"github.com/edgelesssys/constellation/v2/internal/api/attestationconfigapi"
	"github.com/edgelesssys/constellation/v2/internal/attestation/variant"
	"github.com/edgelesssys/constellation/v2/internal/config"
	"github.com/edgelesssys/constellation/v2/internal/constants"
	"github.com/edgelesssys/constellation/v2/internal/file"
	"github.com/edgelesssys/constellation/v2/internal/kubernetes/kubectl"
	"github.com/edgelesssys/constellation/v2/operators/constellation-node-operator/v2/api/v1alpha1"
	"github.com/spf13/afero"
	"github.com/spf13/cobra"
	"gopkg.in/yaml.v3"
	corev1 "k8s.io/api/core/v1"
	"k8s.io/client-go/dynamic"
	"k8s.io/client-go/tools/clientcmd"
)

// NewStatusCmd returns a new cobra.Command for the statuus command.
func NewStatusCmd() *cobra.Command {
	cmd := &cobra.Command{
		Use:   "status",
		Short: "Show status of a Constellation cluster",
		Long: "Show the status of a constellation cluster.\n\n" +
			"Shows microservice, image, and Kubernetes versions installed in the cluster. Also shows status of current version upgrades.",
		Args: cobra.NoArgs,
		RunE: runStatus,
	}
	return cmd
}

// runStatus runs the terminate command.
func runStatus(cmd *cobra.Command, _ []string) error {
	log, err := newCLILogger(cmd)
	if err != nil {
		return fmt.Errorf("creating logger: %w", err)
	}
	defer log.Sync()

	kubeClient := kubectl.New()

	flags, err := parseStatusFlags(cmd)
	if err != nil {
		return fmt.Errorf("parsing flags: %w", err)
	}

	fileHandler := file.NewHandler(afero.NewOsFs())
	kubeConfig, err := fileHandler.Read(constants.AdminConfFilename)
	if err != nil {
		return fmt.Errorf("reading admin.conf: %w", err)
	}

	// need kubectl client to fetch nodes.
	if err := kubeClient.Initialize(kubeConfig); err != nil {
		return err
	}

	restConfig, err := clientcmd.RESTConfigFromKubeConfig(kubeConfig)
	if err != nil {
		return fmt.Errorf("creating k8s client config from kubeconfig: %w", err)
	}
	// need unstructed client to fetch NodeVersion CRD.
	unstructuredClient, err := dynamic.NewForConfig(restConfig)
	if err != nil {
		return fmt.Errorf("setting up custom resource client: %w", err)
	}

	// need helm client to fetch service versions.
	// The client used here, doesn't need to know the current workspace.
	// It may be refactored in the future for easier usage.
	helmClient, err := helm.NewUpgradeClient(kubectl.New(), constants.UpgradeDir, constants.AdminConfFilename, constants.HelmNamespace, log)
	if err != nil {
		return fmt.Errorf("setting up helm client: %w", err)
	}
	helmVersionGetter := func() (fmt.Stringer, error) {
		return helmClient.Versions()
	}

	fetcher := attestationconfigapi.NewFetcher()
	conf, err := config.New(fileHandler, constants.ConfigFilename, fetcher, flags.force)
	var configValidationErr *config.ValidationError
	if errors.As(err, &configValidationErr) {
		cmd.PrintErrln(configValidationErr.LongMessage())
	}
	variant := conf.GetAttestationConfig().GetVariant()

<<<<<<< HEAD
	stableClient := kubernetes.NewStableClientWithK8sClient(kubeClient)
=======
	stableClient, err := kubernetes.NewStableClient(constants.AdminConfFilename)
	if err != nil {
		return fmt.Errorf("setting up stable client: %w", err)
	}
>>>>>>> 70861ee8
	output, err := status(cmd.Context(), kubeClient, stableClient, helmVersionGetter, kubernetes.NewNodeVersionClient(unstructuredClient), variant)
	if err != nil {
		return fmt.Errorf("getting status: %w", err)
	}

	cmd.Print(output)
	return nil
}

// status queries the cluster for the relevant status information and returns the output string.
func status(
	ctx context.Context, kubeClient kubeClient, cmClient configMapClient, getHelmVersions func() (fmt.Stringer, error),
	dynamicInterface kubernetes.DynamicInterface, attestVariant variant.Variant,
) (string, error) {
	nodeVersion, err := kubernetes.GetConstellationVersion(ctx, dynamicInterface)
	if err != nil {
		return "", fmt.Errorf("getting constellation version: %w", err)
	}
	if len(nodeVersion.Status.Conditions) != 1 {
		return "", fmt.Errorf("expected exactly one condition, got %d", len(nodeVersion.Status.Conditions))
	}

	attestationConfig, err := getAttestationConfig(ctx, cmClient, attestVariant)
	if err != nil {
		return "", fmt.Errorf("getting attestation config: %w", err)
	}
	prettyYAML, err := yaml.Marshal(attestationConfig)
	if err != nil {
		return "", fmt.Errorf("marshalling attestation config: %w", err)
	}

	targetVersions, err := kubernetes.NewTargetVersions(nodeVersion)
	if err != nil {
		return "", fmt.Errorf("getting configured versions: %w", err)
	}

	serviceVersions, err := getHelmVersions()
	if err != nil {
		return "", fmt.Errorf("getting service versions: %w", err)
	}

	status, err := kubernetes.ClusterStatus(ctx, kubeClient)
	if err != nil {
		return "", fmt.Errorf("getting cluster status: %w", err)
	}

	return statusOutput(targetVersions, serviceVersions, status, nodeVersion, string(prettyYAML)), nil
}

func getAttestationConfig(ctx context.Context, cmClient configMapClient, attestVariant variant.Variant) (config.AttestationCfg, error) {
<<<<<<< HEAD
	joinConfig, err := cmClient.GetConfigMap(ctx, constants.JoinConfigMap)
=======
	joinConfig, err := cmClient.GetCurrentConfigMap(ctx, constants.JoinConfigMap)
>>>>>>> 70861ee8
	if err != nil {
		return nil, fmt.Errorf("getting current config map: %w", err)
	}
	rawAttestationConfig, ok := joinConfig.Data[constants.AttestationConfigFilename]
	if !ok {
		return nil, fmt.Errorf("attestationConfig not found in %s", constants.JoinConfigMap)
	}
	attestationConfig, err := config.UnmarshalAttestationConfig([]byte(rawAttestationConfig), attestVariant)
	if err != nil {
		return nil, fmt.Errorf("unmarshalling attestation config: %w", err)
	}
	return attestationConfig, nil
}

// statusOutput creates the status cmd output string by formatting the received information.
func statusOutput(
	targetVersions kubernetes.TargetVersions, serviceVersions fmt.Stringer,
	status map[string]kubernetes.NodeStatus, nodeVersion v1alpha1.NodeVersion, rawAttestationConfig string,
) string {
	builder := strings.Builder{}

	builder.WriteString(targetVersionsString(targetVersions))
	builder.WriteString(serviceVersions.String())
	builder.WriteString(fmt.Sprintf("Cluster status: %s\n", nodeVersion.Status.Conditions[0].Message))
	builder.WriteString(nodeStatusString(status, targetVersions))
	builder.WriteString(fmt.Sprintf("Attestation config:\n%s", indentEntireStringWithTab(rawAttestationConfig)))
	return builder.String()
}

func indentEntireStringWithTab(input string) string {
	lines := strings.Split(input, "\n")
	for i, line := range lines[:len(lines)-1] {
		lines[i] = "\t" + line
	}
	return strings.Join(lines, "\n")
}

// nodeStatusString creates the node status part of the output string.
func nodeStatusString(status map[string]kubernetes.NodeStatus, targetVersions kubernetes.TargetVersions) string {
	var upToDateImages int
	var upToDateK8s int
	for _, node := range status {
		if node.KubeletVersion() == targetVersions.Kubernetes() {
			upToDateK8s++
		}
		if node.ImageVersion() == targetVersions.ImagePath() {
			upToDateImages++
		}
	}

	builder := strings.Builder{}
	if upToDateImages != len(status) || upToDateK8s != len(status) {
		builder.WriteString(fmt.Sprintf("\tImage: %d/%d\n", upToDateImages, len(status)))
		builder.WriteString(fmt.Sprintf("\tKubernetes: %d/%d\n", upToDateK8s, len(status)))
	}

	return builder.String()
}

// targetVersionsString creates the target versions part of the output string.
func targetVersionsString(target kubernetes.TargetVersions) string {
	builder := strings.Builder{}
	builder.WriteString("Target versions:\n")
	builder.WriteString(fmt.Sprintf("\tImage: %s\n", target.Image()))
	builder.WriteString(fmt.Sprintf("\tKubernetes: %s\n", target.Kubernetes()))

	return builder.String()
}

type statusFlags struct {
	workspace string
	force     bool
}

func parseStatusFlags(cmd *cobra.Command) (statusFlags, error) {
	workspace, err := cmd.Flags().GetString("workspace")
	if err != nil {
		return statusFlags{}, fmt.Errorf("getting config flag: %w", err)
	}
	force, err := cmd.Flags().GetBool("force")
	if err != nil {
		return statusFlags{}, fmt.Errorf("getting config flag: %w", err)
	}
	return statusFlags{
		workspace: workspace,
		force:     force,
	}, nil
}

type kubeClient interface {
	GetNodes(ctx context.Context) ([]corev1.Node, error)
}

type configMapClient interface {
	GetConfigMap(ctx context.Context, name string) (*corev1.ConfigMap, error)
}<|MERGE_RESOLUTION|>--- conflicted
+++ resolved
@@ -97,14 +97,10 @@
 	}
 	variant := conf.GetAttestationConfig().GetVariant()
 
-<<<<<<< HEAD
-	stableClient := kubernetes.NewStableClientWithK8sClient(kubeClient)
-=======
 	stableClient, err := kubernetes.NewStableClient(constants.AdminConfFilename)
 	if err != nil {
 		return fmt.Errorf("setting up stable client: %w", err)
 	}
->>>>>>> 70861ee8
 	output, err := status(cmd.Context(), kubeClient, stableClient, helmVersionGetter, kubernetes.NewNodeVersionClient(unstructuredClient), variant)
 	if err != nil {
 		return fmt.Errorf("getting status: %w", err)
@@ -155,11 +151,7 @@
 }
 
 func getAttestationConfig(ctx context.Context, cmClient configMapClient, attestVariant variant.Variant) (config.AttestationCfg, error) {
-<<<<<<< HEAD
 	joinConfig, err := cmClient.GetConfigMap(ctx, constants.JoinConfigMap)
-=======
-	joinConfig, err := cmClient.GetCurrentConfigMap(ctx, constants.JoinConfigMap)
->>>>>>> 70861ee8
 	if err != nil {
 		return nil, fmt.Errorf("getting current config map: %w", err)
 	}
