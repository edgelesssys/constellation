/*
Copyright (c) Edgeless Systems GmbH

SPDX-License-Identifier: AGPL-3.0-only
*/

package cmd

import (
	"context"
	"errors"
	"fmt"
	"path/filepath"
	"time"

	"github.com/edgelesssys/constellation/v2/cli/internal/cloudcmd"
	"github.com/edgelesssys/constellation/v2/cli/internal/clusterid"
	"github.com/edgelesssys/constellation/v2/cli/internal/helm"
	"github.com/edgelesssys/constellation/v2/cli/internal/kubernetes"
	"github.com/edgelesssys/constellation/v2/cli/internal/terraform"
	"github.com/edgelesssys/constellation/v2/cli/internal/upgrade"
	"github.com/edgelesssys/constellation/v2/internal/api/attestationconfigapi"
	"github.com/edgelesssys/constellation/v2/internal/attestation/variant"
	"github.com/edgelesssys/constellation/v2/internal/cloud/cloudprovider"
	"github.com/edgelesssys/constellation/v2/internal/compatibility"
	"github.com/edgelesssys/constellation/v2/internal/config"
	"github.com/edgelesssys/constellation/v2/internal/constants"
	"github.com/edgelesssys/constellation/v2/internal/file"
	"github.com/edgelesssys/constellation/v2/internal/imagefetcher"
	"github.com/edgelesssys/constellation/v2/internal/versions"
	"github.com/spf13/afero"
	"github.com/spf13/cobra"
	corev1 "k8s.io/api/core/v1"
)

func newUpgradeApplyCmd() *cobra.Command {
	cmd := &cobra.Command{
		Use:   "apply",
		Short: "Apply an upgrade to a Constellation cluster",
		Long:  "Apply an upgrade to a Constellation cluster by applying the chosen configuration.",
		Args:  cobra.NoArgs,
		RunE:  runUpgradeApply,
	}

	cmd.Flags().BoolP("yes", "y", false, "run upgrades without further confirmation\n"+
		"WARNING: might delete your resources in case you are using cert-manager in your cluster. Please read the docs.\n"+
		"WARNING: might unintentionally overwrite measurements in the running cluster.")
	cmd.Flags().Duration("timeout", 5*time.Minute, "change helm upgrade timeout\n"+
		"Might be useful for slow connections or big clusters.")
	if err := cmd.Flags().MarkHidden("timeout"); err != nil {
		panic(err)
	}

	return cmd
}

func runUpgradeApply(cmd *cobra.Command, _ []string) error {
	log, err := newCLILogger(cmd)
	if err != nil {
		return fmt.Errorf("creating logger: %w", err)
	}
	defer log.Sync()

	fileHandler := file.NewHandler(afero.NewOsFs())
	upgrader, err := kubernetes.NewUpgrader(cmd.Context(), cmd.OutOrStdout(), fileHandler, log, kubernetes.UpgradeCmdKindApply)
	if err != nil {
		return err
	}

	imagefetcher := imagefetcher.New()
	configFetcher := attestationconfigapi.NewFetcher()

	applyCmd := upgradeApplyCmd{upgrader: upgrader, log: log, imageFetcher: imagefetcher, configFetcher: configFetcher, migrationExecutor: &tfMigrationClient{log}}
	iamMigrateCmd, err := upgrade.NewIAMMigrateCmd(cmd.Context(), upgrader.GetUpgradeID(), cloudprovider.AWS, terraform.LogLevelDebug)
	if err != nil {
		return fmt.Errorf("setting up IAM migration command: %w", err)
	}
	applyCmd.migrationCmds = []upgrade.TfMigrationCmd{iamMigrateCmd}
	return applyCmd.upgradeApply(cmd, fileHandler)
}

type upgradeApplyCmd struct {
	upgrader          cloudUpgrader
	imageFetcher      imageFetcher
	configFetcher     attestationconfigapi.Fetcher
	log               debugLog
	migrationExecutor tfMigrationApplier
	migrationCmds     []upgrade.TfMigrationCmd
}

func (u *upgradeApplyCmd) upgradeApply(cmd *cobra.Command, fileHandler file.Handler) error {
	flags, err := parseUpgradeApplyFlags(cmd)
	if err != nil {
		return fmt.Errorf("parsing flags: %w", err)
	}
	conf, err := config.New(fileHandler, flags.configPath, u.configFetcher, flags.force)
	var configValidationErr *config.ValidationError
	if errors.As(err, &configValidationErr) {
		cmd.PrintErrln(configValidationErr.LongMessage())
	}
	if err != nil {
		return err
	}

	if err := handleInvalidK8sPatchVersion(cmd, conf.KubernetesVersion, flags.yes); err != nil {
		return err
	}

	var idFile clusterid.File
	if err := fileHandler.ReadJSON(constants.ClusterIDsFileName, &idFile); err != nil {
		return fmt.Errorf("reading cluster ID file: %w", err)
	}
	conf.UpdateMAAURL(idFile.AttestationURL)

	// If an image upgrade was just executed there won't be a diff. The function will return nil in that case.
	if err := u.upgradeAttestConfigIfDiff(cmd, conf.GetAttestationConfig(), flags); err != nil {
		return fmt.Errorf("upgrading measurements: %w", err)
	}
	for _, migrationCmd := range u.migrationCmds {
		if err := u.migrationExecutor.applyMigration(cmd, fileHandler, migrationCmd, flags); err != nil {
			return fmt.Errorf("executing %s migration: %w", migrationCmd.String(), err)
		}
	}
	// not moving existing Terraform migrator because of planned apply refactor
	if err := u.migrateTerraform(cmd, u.imageFetcher, conf, flags); err != nil {
		return fmt.Errorf("performing Terraform migrations: %w", err)
	}

	if conf.GetProvider() == cloudprovider.Azure || conf.GetProvider() == cloudprovider.GCP || conf.GetProvider() == cloudprovider.AWS {
		var upgradeErr *compatibility.InvalidUpgradeError
		err = u.handleServiceUpgrade(cmd, conf, idFile, flags)
		switch {
		case errors.As(err, &upgradeErr):
			cmd.PrintErrln(err)
		case err != nil:
			return fmt.Errorf("upgrading services: %w", err)
		}

		err = u.upgrader.UpgradeNodeVersion(cmd.Context(), conf, flags.force)
		switch {
		case errors.Is(err, kubernetes.ErrInProgress):
			cmd.PrintErrln("Skipping image and Kubernetes upgrades. Another upgrade is in progress.")
		case errors.As(err, &upgradeErr):
			cmd.PrintErrln(err)
		case err != nil:
			return fmt.Errorf("upgrading NodeVersion: %w", err)
		}
	} else {
		cmd.PrintErrln("WARNING: Skipping service and image upgrades, which are currently only supported for AWS, Azure, and GCP.")
	}

	return nil
}

func getImage(ctx context.Context, conf *config.Config, fetcher imageFetcher) (string, error) {
	// Fetch variables to execute Terraform script with
	provider := conf.GetProvider()
	attestationVariant := conf.GetAttestationConfig().GetVariant()
	region := conf.GetRegion()
	return fetcher.FetchReference(ctx, provider, attestationVariant, conf.Image, region)
}

// migrateTerraform checks if the Constellation version the cluster is being upgraded to requires a migration
// of cloud resources with Terraform. If so, the migration is performed.
func (u *upgradeApplyCmd) migrateTerraform(cmd *cobra.Command, fetcher imageFetcher, conf *config.Config, flags upgradeApplyFlags) error {
	u.log.Debugf("Planning Terraform migrations")

	if err := u.upgrader.CheckTerraformMigrations(); err != nil {
		return fmt.Errorf("checking workspace: %w", err)
	}

	// TODO(AB#3248): Remove this migration after we can assume that all existing clusters have been migrated.
	var awsZone string
	if conf.GetProvider() == cloudprovider.AWS {
		awsZone = conf.Provider.AWS.Zone
	}
	manualMigrations := terraformMigrationAWSNodeGroups(conf.GetProvider(), awsZone)
	for _, migration := range manualMigrations {
		u.log.Debugf("Adding manual Terraform migration: %s", migration.DisplayName)
		u.upgrader.AddManualStateMigration(migration)
	}

	imageRef, err := getImage(cmd.Context(), conf, fetcher)
	if err != nil {
		return fmt.Errorf("fetching image reference: %w", err)
	}

	vars, err := cloudcmd.TerraformUpgradeVars(conf, imageRef)
	if err != nil {
		return fmt.Errorf("parsing upgrade variables: %w", err)
	}
	u.log.Debugf("Using Terraform variables:\n%v", vars)

	opts := upgrade.TerraformUpgradeOptions{
		LogLevel: flags.terraformLogLevel,
		CSP:      conf.GetProvider(),
		Vars:     vars,
	}

	// Check if there are any Terraform migrations to apply
	hasDiff, err := u.upgrader.PlanTerraformMigrations(cmd.Context(), opts)
	if err != nil {
		return fmt.Errorf("planning terraform migrations: %w", err)
	}

	if hasDiff {
		// If there are any Terraform migrations to apply, ask for confirmation
		fmt.Fprintln(cmd.OutOrStdout(), "The upgrade requires a migration of Constellation cloud resources by applying an updated Terraform template. Please manually review the suggested changes below.")
		if !flags.yes {
			ok, err := askToConfirm(cmd, "Do you want to apply the Terraform migrations?")
			if err != nil {
				return fmt.Errorf("asking for confirmation: %w", err)
			}
			if !ok {
				cmd.Println("Aborting upgrade.")
				if err := u.upgrader.CleanUpTerraformMigrations(); err != nil {
					return fmt.Errorf("cleaning up workspace: %w", err)
				}
				return fmt.Errorf("aborted by user")
			}
		}
		u.log.Debugf("Applying Terraform migrations")
		err := u.upgrader.ApplyTerraformMigrations(cmd.Context(), opts)
		if err != nil {
			return fmt.Errorf("applying terraform migrations: %w", err)
		}
		cmd.Printf("Terraform migrations applied successfully and output written to: %s\n"+
			"A backup of the pre-upgrade state has been written to: %s\n",
			constants.ClusterIDsFileName, filepath.Join(constants.UpgradeDir, constants.TerraformUpgradeBackupDir))
	} else {
		u.log.Debugf("No Terraform diff detected")
	}

	return nil
}

// handleInvalidK8sPatchVersion checks if the Kubernetes patch version is supported and asks for confirmation if not.
func handleInvalidK8sPatchVersion(cmd *cobra.Command, version string, yes bool) error {
	_, err := versions.NewValidK8sVersion(version, true)
	valid := err == nil

	if !valid && !yes {
		confirmed, err := askToConfirm(cmd, fmt.Sprintf("WARNING: The Kubernetes patch version %s is not supported. If you continue, Kubernetes upgrades will be skipped. Do you want to continue anyway?", version))
		if err != nil {
			return fmt.Errorf("asking for confirmation: %w", err)
		}
		if !confirmed {
			return fmt.Errorf("aborted by user")
		}
	}

	return nil
}

type imageFetcher interface {
	FetchReference(ctx context.Context,
		provider cloudprovider.Provider, attestationVariant variant.Variant,
		image, region string,
	) (string, error)
}

// upgradeAttestConfigIfDiff checks if the locally configured measurements are different from the cluster's measurements.
// If so the function will ask the user to confirm (if --yes is not set) and upgrade the measurements only.
func (u *upgradeApplyCmd) upgradeAttestConfigIfDiff(cmd *cobra.Command, newConfig config.AttestationCfg, flags upgradeApplyFlags) error {
	clusterAttestationConfig, _, err := u.upgrader.GetClusterAttestationConfig(cmd.Context(), newConfig.GetVariant())
	if err != nil {
		return fmt.Errorf("getting cluster attestation config: %w", err)
	}
	// If the current config is equal, or there is an error when comparing the configs, we skip the upgrade.
	equal, err := newConfig.EqualTo(clusterAttestationConfig)
	if err != nil {
		return fmt.Errorf("comparing attestation configs: %w", err)
	}
	if equal {
		return nil
	}

	if !flags.yes {
		ok, err := askToConfirm(cmd, "You are about to change your cluster's attestation config. Are you sure you want to continue?")
		if err != nil {
			return fmt.Errorf("asking for confirmation: %w", err)
		}
		if !ok {
			cmd.Println("Skipping upgrade.")
			return nil
		}
	}
	if err := u.upgrader.UpdateAttestationConfig(cmd.Context(), newConfig); err != nil {
		return fmt.Errorf("updating attestation config: %w", err)
	}
	return nil
}

func (u *upgradeApplyCmd) handleServiceUpgrade(cmd *cobra.Command, conf *config.Config, idFile clusterid.File, flags upgradeApplyFlags) error {
	err := u.upgrader.UpgradeHelmServices(cmd.Context(), conf, idFile, flags.upgradeTimeout, helm.DenyDestructive, flags.force)
	if errors.Is(err, helm.ErrConfirmationMissing) {
		if !flags.yes {
			cmd.PrintErrln("WARNING: Upgrading cert-manager will destroy all custom resources you have manually created that are based on the current version of cert-manager.")
			ok, askErr := askToConfirm(cmd, "Do you want to upgrade cert-manager anyway?")
			if askErr != nil {
				return fmt.Errorf("asking for confirmation: %w", err)
			}
			if !ok {
				cmd.Println("Skipping upgrade.")
				return nil
			}
		}
		err = u.upgrader.UpgradeHelmServices(cmd.Context(), conf, idFile, flags.upgradeTimeout, helm.AllowDestructive, flags.force)
	}

	return err
}

func parseUpgradeApplyFlags(cmd *cobra.Command) (upgradeApplyFlags, error) {
	configPath, err := cmd.Flags().GetString("config")
	if err != nil {
		return upgradeApplyFlags{}, err
	}

	yes, err := cmd.Flags().GetBool("yes")
	if err != nil {
		return upgradeApplyFlags{}, err
	}

	timeout, err := cmd.Flags().GetDuration("timeout")
	if err != nil {
		return upgradeApplyFlags{}, err
	}

	force, err := cmd.Flags().GetBool("force")
	if err != nil {
		return upgradeApplyFlags{}, fmt.Errorf("parsing force argument: %w", err)
	}

	logLevelString, err := cmd.Flags().GetString("tf-log")
	if err != nil {
		return upgradeApplyFlags{}, fmt.Errorf("parsing tf-log string: %w", err)
	}
	logLevel, err := terraform.ParseLogLevel(logLevelString)
	if err != nil {
		return upgradeApplyFlags{}, fmt.Errorf("parsing Terraform log level %s: %w", logLevelString, err)
	}

	return upgradeApplyFlags{
		configPath:        configPath,
		yes:               yes,
		upgradeTimeout:    timeout,
		force:             force,
		terraformLogLevel: logLevel,
	}, nil
}

type upgradeApplyFlags struct {
	configPath        string
	yes               bool
	upgradeTimeout    time.Duration
	force             bool
	terraformLogLevel terraform.LogLevel
}

type cloudUpgrader interface {
	UpgradeNodeVersion(ctx context.Context, conf *config.Config, force bool) error
	UpgradeHelmServices(ctx context.Context, config *config.Config, idFile clusterid.File, timeout time.Duration, allowDestructive bool, force bool) error
	UpdateAttestationConfig(ctx context.Context, newConfig config.AttestationCfg) error
	GetClusterAttestationConfig(ctx context.Context, variant variant.Variant) (config.AttestationCfg, *corev1.ConfigMap, error)
	PlanTerraformMigrations(ctx context.Context, opts upgrade.TerraformUpgradeOptions) (bool, error)
	ApplyTerraformMigrations(ctx context.Context, opts upgrade.TerraformUpgradeOptions) error
	CheckTerraformMigrations() error
	CleanUpTerraformMigrations() error
	AddManualStateMigration(migration terraform.StateMigration)
<<<<<<< HEAD
}

type tfMigrationApplier interface {
	applyMigration(cmd *cobra.Command, file file.Handler, migrateCmd upgrade.TfMigrationCmd, flags upgradeApplyFlags) error
}

func toPtr[T any](v T) *T {
	return &v
=======
>>>>>>> cf822f7e
}<|MERGE_RESOLUTION|>--- conflicted
+++ resolved
@@ -368,15 +368,8 @@
 	CheckTerraformMigrations() error
 	CleanUpTerraformMigrations() error
 	AddManualStateMigration(migration terraform.StateMigration)
-<<<<<<< HEAD
 }
 
 type tfMigrationApplier interface {
 	applyMigration(cmd *cobra.Command, file file.Handler, migrateCmd upgrade.TfMigrationCmd, flags upgradeApplyFlags) error
-}
-
-func toPtr[T any](v T) *T {
-	return &v
-=======
->>>>>>> cf822f7e
 }