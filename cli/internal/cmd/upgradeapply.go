--- conflicted
+++ resolved
@@ -147,11 +147,7 @@
 	conf.UpdateMAAURL(idFile.AttestationURL)
 
 	// If an image upgrade was just executed there won't be a diff. The function will return nil in that case.
-	stableClient, err := stableClientFactory(constants.AdminConfFilename)
-	if err != nil {
-		return fmt.Errorf("creating stable client: %w", err)
-	}
-	if err := u.confirmIfUpgradeAttestConfigHasDiff(cmd, stableClient, conf.GetAttestationConfig(), flags); err != nil {
+	if err := u.confirmIfUpgradeAttestConfigHasDiff(cmd, conf.GetAttestationConfig(), flags); err != nil {
 		return fmt.Errorf("upgrading measurements: %w", err)
 	}
 	// not moving existing Terraform migrator because of planned apply refactor
@@ -299,19 +295,14 @@
 
 		cmd.Printf("Terraform migrations applied successfully and output written to: %s\n"+
 			"A backup of the pre-upgrade state has been written to: %s\n",
-<<<<<<< HEAD
-			clusterIDsPath(flags.workspace), filepath.Join(opts.UpgradeWorkspace, u.upgrader.GetUpgradeID(), constants.TerraformUpgradeBackupDir))
-		return tfOutput, nil
-	}
-	u.log.Debugf("No Terraform diff detected")
-	tfOutput, err := u.clusterShower.ShowCluster(cmd.Context(), conf.GetProvider())
-	if err != nil {
-		return tfOutput, fmt.Errorf("getting Terraform output: %w", err)
-=======
 			flags.pf.PrefixPath(constants.ClusterIDsFilename), flags.pf.PrefixPath(filepath.Join(opts.UpgradeWorkspace, u.upgrader.GetUpgradeID(), constants.TerraformUpgradeBackupDir)))
 	} else {
 		u.log.Debugf("No Terraform diff detected")
->>>>>>> 34228cd2
+	}
+	u.log.Debugf("No Terraform diff detected")
+	tfOutput, err := u.clusterShower.ShowCluster(cmd.Context(), conf.GetProvider())
+	if err != nil {
+		return tfOutput, fmt.Errorf("getting Terraform output: %w", err)
 	}
 	return tfOutput, nil
 }
@@ -360,7 +351,7 @@
 
 // confirmIfUpgradeAttestConfigHasDiff checks if the locally configured measurements are different from the cluster's measurements.
 // If so the function will ask the user to confirm (if --yes is not set).
-func (u *upgradeApplyCmd) confirmIfUpgradeAttestConfigHasDiff(cmd *cobra.Command, stableClient configMapGetter, newConfig config.AttestationCfg, flags upgradeApplyFlags) error {
+func (u *upgradeApplyCmd) confirmIfUpgradeAttestConfigHasDiff(cmd *cobra.Command, newConfig config.AttestationCfg, flags upgradeApplyFlags) error {
 	clusterAttestationConfig, clusterJoinConfig, err := u.upgrader.GetClusterAttestationConfig(cmd.Context(), newConfig.GetVariant())
 	if err != nil {
 		return fmt.Errorf("getting cluster attestation config: %w", err)
@@ -399,10 +390,10 @@
 
 func (u *upgradeApplyCmd) handleServiceUpgrade(cmd *cobra.Command, conf *config.Config, idFile clusterid.File, tfOutput terraform.ApplyOutput, validK8sVersion versions.ValidK8sVersion, flags upgradeApplyFlags) error {
 	var secret uri.MasterSecret
-	if err := u.fileHandler.ReadJSON(masterSecretPath(flags.workspace), &secret); err != nil {
+	if err := u.fileHandler.ReadJSON(flags.pf.PrefixPath(constants.MasterSecretFilename), &secret); err != nil {
 		return fmt.Errorf("reading master secret: %w", err)
 	}
-	serviceAccURI, err := cloudcmd.GetMarshaledServiceAccountURI(conf.GetProvider(), conf, flags.workspace, u.log, u.fileHandler)
+	serviceAccURI, err := cloudcmd.GetMarshaledServiceAccountURI(conf.GetProvider(), conf, flags.pf, u.log, u.fileHandler)
 	if err != nil {
 		return fmt.Errorf("getting service account URI: %w", err)
 	}
