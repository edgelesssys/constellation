package cmd

import (
	"fmt"

	"github.com/edgelesssys/constellation/internal/cloud/cloudprovider"
	"github.com/edgelesssys/constellation/internal/config"
	"github.com/edgelesssys/constellation/internal/constants"
	"github.com/edgelesssys/constellation/internal/file"
	"github.com/spf13/afero"
	"github.com/spf13/cobra"
	"github.com/talos-systems/talos/pkg/machinery/config/encoder"
)

func newConfigGenerateCmd() *cobra.Command {
	cmd := &cobra.Command{
		Use:   "generate {aws|azure|gcp}",
		Short: "Generate a default configuration file",
		Long:  "Generate a default configuration file for your selected cloud provider.",
		Args: cobra.MatchAll(
			cobra.ExactArgs(1),
			isCloudProvider(0),
			warnAWS(0),
		),
		ValidArgsFunction: generateCompletion,
		RunE:              runConfigGenerate,
	}
	cmd.Flags().StringP("file", "f", constants.ConfigFilename, "path to output file, or '-' for stdout")

	return cmd
}

type generateFlags struct {
	file string
}

func runConfigGenerate(cmd *cobra.Command, args []string) error {
	fileHandler := file.NewHandler(afero.NewOsFs())
	provider := cloudprovider.FromString(args[0])
	return configGenerate(cmd, fileHandler, provider)
}

func configGenerate(cmd *cobra.Command, fileHandler file.Handler, provider cloudprovider.Provider) error {
	flags, err := parseGenerateFlags(cmd)
	if err != nil {
		return err
	}

	conf := config.Default()
	conf.RemoveProviderExcept(provider)

	if flags.file == "-" {
		content, err := encoder.NewEncoder(conf).Encode()
		if err != nil {
			return fmt.Errorf("encoding config content: %w", err)
		}
		_, err = cmd.OutOrStdout().Write(content)
		return err
	}

	if err := fileHandler.WriteYAML(flags.file, conf, file.OptMkdirAll); err != nil {
		return err
	}
	cmd.Println("Config file written to", flags.file)
	cmd.Println("Please fill in your CSP specific configuration before proceeding.")
<<<<<<< HEAD
	cmd.Println("Fore more information refer to our documentation:")
	cmd.Println("\thttps://constellation-docs.edgeless.systems/constellation/getting-started/first-steps#create-a-cluster")
=======
	cmd.Println("You can find the list of supported virtual machine types by executing:")
	cmd.Println("\tconstellation config instance-types")
>>>>>>> 2f871578
	return nil
}

func parseGenerateFlags(cmd *cobra.Command) (generateFlags, error) {
	file, err := cmd.Flags().GetString("file")
	if err != nil {
		return generateFlags{}, fmt.Errorf("parsing config generate flags: %w", err)
	}
	return generateFlags{
		file: file,
	}, nil
}

// createCompletion handles the completion of the create command. It is frequently called
// while the user types arguments of the command to suggest completion.
func generateCompletion(cmd *cobra.Command, args []string, toComplete string) ([]string, cobra.ShellCompDirective) {
	switch len(args) {
	case 0:
		return []string{"aws", "gcp", "azure"}, cobra.ShellCompDirectiveNoFileComp
	default:
		return []string{}, cobra.ShellCompDirectiveError
	}
}<|MERGE_RESOLUTION|>--- conflicted
+++ resolved
@@ -63,13 +63,11 @@
 	}
 	cmd.Println("Config file written to", flags.file)
 	cmd.Println("Please fill in your CSP specific configuration before proceeding.")
-<<<<<<< HEAD
+	cmd.Println("You can find the list of supported virtual machine types by executing:")
+	cmd.Println("\tconstellation config instance-types")
 	cmd.Println("Fore more information refer to our documentation:")
 	cmd.Println("\thttps://constellation-docs.edgeless.systems/constellation/getting-started/first-steps#create-a-cluster")
-=======
-	cmd.Println("You can find the list of supported virtual machine types by executing:")
-	cmd.Println("\tconstellation config instance-types")
->>>>>>> 2f871578
+
 	return nil
 }
 
