[Distribution]
Distribution=fedora
Release=38

[Output]
Format=cpio
Output=image
Seed=b04a9a33-4559-4af4-8b38-9249cf933229

[Content]
SourceDateEpoch=0
MakeInitrd=yes
Bootable=no
Packages=systemd
         systemd-networkd
         systemd-resolved
         systemd-udev
         dbus
         util-linux
         gzip
         kmod
         tpm2-tools
         curl # for azure provision service
# nvme / disk / udev tools
Packages=udev
         nvme-cli
         ec2-utils
         WALinuxAgent-udev
         xxd
         google-compute-engine-guest-configs-udev # google_nvme_id
         device-mapper
         cryptsetup

RemoveFiles=/var/log
RemoveFiles=/var/cache
RemoveFiles=/etc/pki/ca-trust/extracted/java/cacerts
            /usr/lib/sysimage/libdnf5/transaction_history.sqlite*
            /var/cache/ldconfig/aux-cache
<<<<<<< HEAD
# https://github.com/authselect/authselect/pull/348
# RemoveFiles=/etc/authselect/*
=======
>>>>>>> 1a141c39
CleanPackageMetadata=true<|MERGE_RESOLUTION|>--- conflicted
+++ resolved
@@ -36,9 +36,4 @@
 RemoveFiles=/etc/pki/ca-trust/extracted/java/cacerts
             /usr/lib/sysimage/libdnf5/transaction_history.sqlite*
             /var/cache/ldconfig/aux-cache
-<<<<<<< HEAD
-# https://github.com/authselect/authselect/pull/348
-# RemoveFiles=/etc/authselect/*
-=======
->>>>>>> 1a141c39
 CleanPackageMetadata=true