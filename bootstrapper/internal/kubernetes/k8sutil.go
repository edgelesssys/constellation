/*
Copyright (c) Edgeless Systems GmbH

SPDX-License-Identifier: AGPL-3.0-only
*/

package kubernetes

import (
	"context"
	"net"

	"github.com/edgelesssys/constellation/v2/internal/deploy/helm"
	"github.com/edgelesssys/constellation/v2/internal/logger"
	"github.com/edgelesssys/constellation/v2/internal/role"
	"github.com/edgelesssys/constellation/v2/internal/versions/components"
)

type clusterUtil interface {
	InstallComponents(ctx context.Context, kubernetesComponents components.Components) error
	InitCluster(ctx context.Context, initConfig []byte, nodeName, clusterName string, ips []net.IP, controlPlaneEndpoint string, conformanceMode bool, log *logger.Logger) ([]byte, error)
	JoinCluster(ctx context.Context, joinConfig []byte, peerRole role.Role, controlPlaneEndpoint string, log *logger.Logger) error
	WaitForCilium(ctx context.Context, log *logger.Logger) error
	FixCilium(ctx context.Context) error
	StartKubelet() error
}

// helmClient bundles functions related to microservice deployment.
// Only microservices that can be deployed purely via Helm are deployed with this interface.
type helmClient interface {
<<<<<<< HEAD
	InstallChart(context.Context, helm.Release) error
	InstallChartWithValues(ctx context.Context, release helm.Release, extraValues map[string]any) error
=======
	InstallCilium(context.Context, k8sapi.Client, helm.Release, k8sapi.SetupPodNetworkInput) error
	InstallChart(ctx context.Context, release helm.Release, extraVals map[string]any) error
>>>>>>> f9391ed9
}<|MERGE_RESOLUTION|>--- conflicted
+++ resolved
@@ -28,11 +28,6 @@
 // helmClient bundles functions related to microservice deployment.
 // Only microservices that can be deployed purely via Helm are deployed with this interface.
 type helmClient interface {
-<<<<<<< HEAD
 	InstallChart(context.Context, helm.Release) error
 	InstallChartWithValues(ctx context.Context, release helm.Release, extraValues map[string]any) error
-=======
-	InstallCilium(context.Context, k8sapi.Client, helm.Release, k8sapi.SetupPodNetworkInput) error
-	InstallChart(ctx context.Context, release helm.Release, extraVals map[string]any) error
->>>>>>> f9391ed9
 }