--- conflicted
+++ resolved
@@ -565,27 +565,17 @@
 	return s.ciliumError
 }
 
-<<<<<<< HEAD
 func (s *stubHelmClient) InstallChart(ctx context.Context, release helm.Release) error {
 	return s.InstallChartWithValues(ctx, release, release.Values)
 }
 
 func (s *stubHelmClient) InstallChartWithValues(_ context.Context, release helm.Release, _ map[string]any) error {
 	switch release.ReleaseName {
-	case "cert-manager":
-		return s.certManagerError
-	case "constellation-operators":
-		return s.operatorsError
-	case "constellation-services":
-		return s.servicesError
 	case "cilium":
 		return s.ciliumError
-	}
-	return nil
-=======
-func (s *stubHelmClient) InstallChart(_ context.Context, _ helm.Release, _ map[string]any) error {
-	return s.installChartError
->>>>>>> f9391ed9
+	default:
+		return s.installChartError
+	}
 }
 
 type stubKubeAPIWaiter struct {
