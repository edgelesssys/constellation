--- conflicted
+++ resolved
@@ -18,12 +18,8 @@
         "//internal/constants",
         "//internal/imagefetcher",
         "//internal/logger",
-<<<<<<< HEAD
+        "//internal/variant",
         "@in_gopkg_yaml_v3//:yaml_v3",
-=======
-        "//internal/variant",
-        "//internal/versionsapi",
->>>>>>> 76bf5e8e
         "@sh_helm_helm_v3//pkg/action",
         "@sh_helm_helm_v3//pkg/cli",
     ],
