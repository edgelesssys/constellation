/*
Copyright (c) Edgeless Systems GmbH

SPDX-License-Identifier: AGPL-3.0-only
*/

/*
# Measurements

Defines default expected measurements for the current release, as well as functions for comparing, updating and marshalling measurements.

This package should not include TPM specific code.
*/
package measurements

import (
	"bytes"
	"context"
	"crypto/sha256"
	"encoding/base64"
	"encoding/hex"
	"encoding/json"
	"errors"
	"fmt"
	"io"
	"net/http"
	"net/url"
	"sort"
	"strconv"

	"github.com/google/go-tpm/tpmutil"
	"github.com/siderolabs/talos/pkg/machinery/config/encoder"
	"gopkg.in/yaml.v3"

	"github.com/edgelesssys/constellation/v2/internal/api/versionsapi"
	"github.com/edgelesssys/constellation/v2/internal/cloud/cloudprovider"
	"github.com/edgelesssys/constellation/v2/internal/sigstore"
	"github.com/edgelesssys/constellation/v2/internal/variant"
)

//go:generate measurement-generator

const (
	// PCRIndexClusterID is a PCR we extend to mark the node as initialized.
	// The value used to extend is a random generated 32 Byte value.
	PCRIndexClusterID = tpmutil.Handle(15)
	// PCRIndexOwnerID is a PCR we extend to mark the node as initialized.
	// The value used to extend is derived from Constellation's master key.
	// TODO: move to stable, non-debug PCR before use.
	PCRIndexOwnerID = tpmutil.Handle(16)

	// TDXIndexClusterID is the measurement used to mark the node as initialized.
	// The value is the index of the RTMR + 1, since index 0 of the TDX measurements is reserved for MRTD.
	TDXIndexClusterID = RTMRIndexClusterID + 1
	// RTMRIndexClusterID is the RTMR we extend to mark the node as initialized.
	RTMRIndexClusterID = 2

	// PCRMeasurementLength holds the length for valid PCR measurements (SHA256).
	PCRMeasurementLength = 32
	// TDXMeasurementLength holds the length for valid TDX measurements (SHA384).
	TDXMeasurementLength = 48
)

// M are Platform Configuration Register (PCR) values that make up the Measurements.
type M map[uint32]Measurement

// ImageMeasurementsV2 is a struct to hold measurements for a specific image.
// .List contains measurements for all variants of the image.
type ImageMeasurementsV2 struct {
	Version string                     `json:"version" yaml:"version"`
	Ref     string                     `json:"ref" yaml:"ref"`
	Stream  string                     `json:"stream" yaml:"stream"`
	List    []ImageMeasurementsV2Entry `json:"list" yaml:"list"`
}

// ImageMeasurementsV2Entry is a struct to hold measurements for one variant of a specific image.
type ImageMeasurementsV2Entry struct {
	CSP                cloudprovider.Provider `json:"csp" yaml:"csp"`
	AttestationVariant string                 `json:"attestationVariant" yaml:"attestationVariant"`
	Measurements       M                      `json:"measurements" yaml:"measurements"`
}

// MergeImageMeasurementsV2 combines the image measurement entries from multiple sources into a single
// ImageMeasurementsV2 object.
func MergeImageMeasurementsV2(measurements ...ImageMeasurementsV2) (ImageMeasurementsV2, error) {
	if len(measurements) == 0 {
		return ImageMeasurementsV2{}, errors.New("no measurement objects specified")
	}
	if len(measurements) == 1 {
		return measurements[0], nil
	}
	out := ImageMeasurementsV2{
		Version: measurements[0].Version,
		Ref:     measurements[0].Ref,
		Stream:  measurements[0].Stream,
		List:    []ImageMeasurementsV2Entry{},
	}
	for _, m := range measurements {
		if m.Version != out.Version {
			return ImageMeasurementsV2{}, errors.New("version mismatch")
		}
		if m.Ref != out.Ref {
			return ImageMeasurementsV2{}, errors.New("ref mismatch")
		}
		if m.Stream != out.Stream {
			return ImageMeasurementsV2{}, errors.New("stream mismatch")
		}
		out.List = append(out.List, m.List...)
	}
	sort.SliceStable(out.List, func(i, j int) bool {
		if out.List[i].CSP != out.List[j].CSP {
			return out.List[i].CSP < out.List[j].CSP
		}
		return out.List[i].AttestationVariant < out.List[j].AttestationVariant
	})
	return out, nil
}

// MarshalYAML returns the YAML encoding of m.
func (m M) MarshalYAML() (any, error) {
	// cast to prevent infinite recursion
	node, err := encoder.NewEncoder(map[uint32]Measurement(m)).Marshal()
	if err != nil {
		return nil, err
	}

	// sort keys numerically
	sort.Sort(mYamlContent(node.Content))

	return node, nil
}

// FetchAndVerify fetches measurement and signature files via provided URLs,
// using client for download.
// The hash of the fetched measurements is returned.
func (m *M) FetchAndVerify(
	ctx context.Context, client *http.Client, verifier cosignVerifier,
	measurementsURL, signatureURL *url.URL,
	version versionsapi.Version, csp cloudprovider.Provider, attestationVariant variant.Variant,
) (string, error) {
	publicKey, err := sigstore.CosignPublicKeyForVersion(version)
	if err != nil {
		return "", fmt.Errorf("getting public key: %w", err)
	}
	return m.fetchAndVerify(
		ctx, client, verifier,
		measurementsURL, signatureURL,
		publicKey, version, csp, attestationVariant,
	)
}

// fetchAndVerify fetches measurement and signature files via provided URLs,
// using client for download. The publicKey is used to verify the measurements.
// The hash of the fetched measurements is returned.
func (m *M) fetchAndVerify(
	ctx context.Context, client *http.Client, verifier cosignVerifier,
	measurementsURL, signatureURL *url.URL, publicKey []byte,
	version versionsapi.Version, csp cloudprovider.Provider, attestationVariant variant.Variant,
) (string, error) {
	measurementsRaw, err := getFromURL(ctx, client, measurementsURL)
	if err != nil {
		return "", fmt.Errorf("failed to fetch measurements: %w", err)
	}
	signature, err := getFromURL(ctx, client, signatureURL)
	if err != nil {
		return "", fmt.Errorf("failed to fetch signature: %w", err)
	}
	if err := verifier.VerifySignature(measurementsRaw, signature, publicKey); err != nil {
		return "", err
	}

	var measurements ImageMeasurementsV2
	if err := json.Unmarshal(measurementsRaw, &measurements); err != nil {
		return "", err
	}
	if err := m.fromImageMeasurementsV2(measurements, version, csp, attestationVariant); err != nil {
		return "", err
	}
	shaHash := sha256.Sum256(measurementsRaw)
	return hex.EncodeToString(shaHash[:]), nil
}

// FetchNoVerify fetches measurement via provided URLs,
// using client for download. Measurements are not verified.
func (m *M) FetchNoVerify(ctx context.Context, client *http.Client, measurementsURL *url.URL,
	version versionsapi.Version, csp cloudprovider.Provider, attestationVariant variant.Variant,
) error {
	measurementsRaw, err := getFromURL(ctx, client, measurementsURL)
	if err != nil {
		return fmt.Errorf("failed to fetch measurements: %w", err)
	}

	var measurements ImageMeasurementsV2
	if err := json.Unmarshal(measurementsRaw, &measurements); err != nil {
		return err
	}
	return m.fromImageMeasurementsV2(measurements, version, csp, attestationVariant)
}

// CopyFrom copies over all values from other. Overwriting existing values,
// but keeping not specified values untouched.
func (m *M) CopyFrom(other M) {
	for idx := range other {
		(*m)[idx] = other[idx]
	}
}

// Copy creates a new map with the same values as the original.
func (m *M) Copy() M {
	newM := make(M, len(*m))
	for idx := range *m {
		newM[idx] = (*m)[idx]
	}
	return newM
}

// EqualTo tests whether the provided other Measurements are equal to these
// measurements.
func (m *M) EqualTo(other M) bool {
	if len(*m) != len(other) {
		return false
	}
	for k, v := range *m {
		otherExpected := other[k].Expected
		if !bytes.Equal(v.Expected, otherExpected) {
			return false
		}
		if v.ValidationOpt != other[k].ValidationOpt {
			return false
		}
	}
	return true
}

// GetEnforced returns a list of all enforced Measurements,
// i.e. all Measurements that are not marked as WarnOnly.
func (m *M) GetEnforced() []uint32 {
	var enforced []uint32
	for idx, measurement := range *m {
		if measurement.ValidationOpt == Enforce {
			enforced = append(enforced, idx)
		}
	}
	return enforced
}

// SetEnforced sets the WarnOnly flag to true for all Measurements
// that are NOT included in the provided list of enforced measurements.
func (m *M) SetEnforced(enforced []uint32) error {
	newM := make(M)

	// set all measurements to warn only
	for idx, measurement := range *m {
		newM[idx] = Measurement{
			Expected:      measurement.Expected,
			ValidationOpt: WarnOnly,
		}
	}

	// set enforced measurements from list
	for _, idx := range enforced {
		measurement, ok := newM[idx]
		if !ok {
			return fmt.Errorf("measurement %d not in list, but set to enforced", idx)
		}
		measurement.ValidationOpt = Enforce
		newM[idx] = measurement
	}

	*m = newM
	return nil
}

// UnmarshalJSON unmarshals measurements from json.
// This function enforces all measurements to be of equal length.
func (m *M) UnmarshalJSON(b []byte) error {
	newM := make(map[uint32]Measurement)
	if err := json.Unmarshal(b, &newM); err != nil {
		return err
	}

	// check if all measurements are of equal length
	if err := checkLength(newM); err != nil {
		return err
	}

	*m = newM
	return nil
}

// UnmarshalYAML unmarshals measurements from yaml.
// This function enforces all measurements to be of equal length.
func (m *M) UnmarshalYAML(unmarshal func(any) error) error {
	newM := make(map[uint32]Measurement)
	if err := unmarshal(&newM); err != nil {
		return err
	}

	// check if all measurements are of equal length
	if err := checkLength(newM); err != nil {
		return err
	}

	*m = newM
	return nil
}

func (m *M) fromImageMeasurementsV2(
	measurements ImageMeasurementsV2, wantVersion versionsapi.Version,
	csp cloudprovider.Provider, attestationVariant variant.Variant,
) error {
	gotVersion := versionsapi.Version{
		Ref:     measurements.Ref,
		Stream:  measurements.Stream,
		Version: measurements.Version,
		Kind:    versionsapi.VersionKindImage,
	}
	if !wantVersion.Equal(gotVersion) {
		return fmt.Errorf("invalid measurement metadata: version mismatch: expected %s, got %s", wantVersion.ShortPath(), gotVersion.ShortPath())
	}

	// find measurements for requested image in list
	var measurementsEntry ImageMeasurementsV2Entry
	var found bool
	for _, entry := range measurements.List {
		gotCSP := entry.CSP
		if gotCSP != csp {
			continue
		}
		gotAttestationVariant, err := variant.FromString(entry.AttestationVariant)
		if err != nil {
			continue
		}
		if gotAttestationVariant == nil || attestationVariant == nil {
			continue
		}
		if !gotAttestationVariant.Equal(attestationVariant) {
			continue
		}
		measurementsEntry = entry
		found = true
		break
	}

	if !found {
		return fmt.Errorf("invalid measurement metadata: no measurements found for csp %s, attestationVariant %s and image %s", csp.String(), attestationVariant, wantVersion.ShortPath())
	}

	*m = measurementsEntry.Measurements
	return nil
}

// Measurement wraps expected PCR value and whether it is enforced.
type Measurement struct {
	// Expected measurement value.
	// 32 bytes for vTPM attestation, 48 for TDX.
	Expected []byte `json:"expected" yaml:"expected"`
	// ValidationOpt indicates how measurement mismatches should be handled.
	ValidationOpt MeasurementValidationOption `json:"warnOnly" yaml:"warnOnly"`
}

// MeasurementValidationOption indicates how measurement mismatches should be handled.
type MeasurementValidationOption bool

const (
	// WarnOnly will only result in a warning in case of a mismatching measurement.
	WarnOnly MeasurementValidationOption = true
	// Enforce will result in an error in case of a mismatching measurement, and operation will be aborted.
	Enforce MeasurementValidationOption = false
)

// UnmarshalJSON reads a Measurement either as json object,
// or as a simple hex or base64 encoded string.
func (m *Measurement) UnmarshalJSON(b []byte) error {
	var eM encodedMeasurement
	if err := json.Unmarshal(b, &eM); err != nil {
		// Unmarshalling failed, Measurement might be a simple string instead of Measurement struct.
		// These values will always be enforced.
		if legacyErr := json.Unmarshal(b, &eM.Expected); legacyErr != nil {
			return errors.Join(
				err,
				fmt.Errorf("trying legacy format: %w", legacyErr),
			)
		}
	}

	if err := m.unmarshal(eM); err != nil {
		return fmt.Errorf("unmarshalling json: %w", err)
	}
	return nil
}

// MarshalJSON writes out a Measurement with Expected encoded as a hex string.
func (m Measurement) MarshalJSON() ([]byte, error) {
	return json.Marshal(encodedMeasurement{
		Expected: hex.EncodeToString(m.Expected[:]),
		WarnOnly: m.ValidationOpt,
	})
}

// UnmarshalYAML reads a Measurement either as yaml object,
// or as a simple hex or base64 encoded string.
func (m *Measurement) UnmarshalYAML(unmarshal func(any) error) error {
	var eM encodedMeasurement
	if err := unmarshal(&eM); err != nil {
		// Unmarshalling failed, Measurement might be a simple string instead of Measurement struct.
		// These values will always be enforced.
		if legacyErr := unmarshal(&eM.Expected); legacyErr != nil {
			return errors.Join(
				err,
				fmt.Errorf("trying legacy format: %w", legacyErr),
			)
		}
	}

	if err := m.unmarshal(eM); err != nil {
		return fmt.Errorf("unmarshalling yaml: %w", err)
	}
	return nil
}

// MarshalYAML writes out a Measurement with Expected encoded as a hex string.
func (m Measurement) MarshalYAML() (any, error) {
	return encodedMeasurement{
		Expected: hex.EncodeToString(m.Expected[:]),
		WarnOnly: m.ValidationOpt,
	}, nil
}

// unmarshal parses a hex or base64 encoded Measurement.
func (m *Measurement) unmarshal(eM encodedMeasurement) error {
	expected, err := hex.DecodeString(eM.Expected)
	if err != nil {
		// expected value might be in base64 legacy format
		// TODO: Remove with v2.4.0
		hexErr := err
		expected, err = base64.StdEncoding.DecodeString(eM.Expected)
		if err != nil {
			return errors.Join(
				fmt.Errorf("invalid measurement: not a hex string %w", hexErr),
				fmt.Errorf("not a base64 string: %w", err),
			)
		}
	}

	if len(expected) != 32 && len(expected) != 48 {
		return fmt.Errorf("invalid measurement: invalid length: %d", len(expected))
	}

	m.Expected = expected
	m.ValidationOpt = eM.WarnOnly

	return nil
}

// WithAllBytes returns a measurement value where all bytes are set to b. Takes a dynamic length as input.
// Expected are either 32 bytes (PCRMeasurementLength) or 48 bytes (TDXMeasurementLength).
// Over inputs are possible in this function, but potentially rejected elsewhere.
func WithAllBytes(b byte, validationOpt MeasurementValidationOption, len int) Measurement {
	return Measurement{
		Expected:      bytes.Repeat([]byte{b}, len),
		ValidationOpt: validationOpt,
	}
}

// PlaceHolderMeasurement returns a measurement with placeholder values for Expected.
func PlaceHolderMeasurement(len int) Measurement {
	return Measurement{
		Expected:      bytes.Repeat([]byte{0x12, 0x34}, len/2),
		ValidationOpt: Enforce,
	}
}

// DefaultsFor provides the default measurements for given cloud provider.
func DefaultsFor(provider cloudprovider.Provider, attestationVariant variant.Variant) M {
	switch {
	case provider == cloudprovider.AWS && attestationVariant == variant.AWSNitroTPM{}:
		return aws_AWSNitroTPM.Copy()

	case provider == cloudprovider.Azure && attestationVariant == variant.AzureSEVSNP{}:
		return azure_AzureSEVSNP.Copy()

	case provider == cloudprovider.Azure && attestationVariant == variant.AzureTrustedLaunch{}:
		return azure_AzureTrustedLaunch.Copy()

	case provider == cloudprovider.GCP && attestationVariant == variant.GCPSEVES{}:
		return gcp_GCPSEVES.Copy()

	case provider == cloudprovider.QEMU && attestationVariant == variant.QEMUTDX{}:
		return qemu_QEMUTDX.Copy()

	case provider == cloudprovider.QEMU && attestationVariant == variant.QEMUVTPM{}:
		return qemu_QEMUVTPM.Copy()

	default:
		return nil
	}
}

func checkLength(m map[uint32]Measurement) error {
	var length int
	for idx, measurement := range m {
		if length == 0 {
			length = len(measurement.Expected)
		} else if len(measurement.Expected) != length {
			return fmt.Errorf("inconsistent measurement length: index %d: expected %d, got %d", idx, length, len(measurement.Expected))
		}
	}
	return nil
}

type encodedMeasurement struct {
	Expected string                      `json:"expected" yaml:"expected"`
	WarnOnly MeasurementValidationOption `json:"warnOnly" yaml:"warnOnly"`
}

// mYamlContent is the Content of a yaml.Node encoding of an M. It implements sort.Interface.
// The slice is filled like {key1, value1, key2, value2, ...}.
type mYamlContent []*yaml.Node

func (c mYamlContent) Len() int {
	return len(c) / 2
}

func (c mYamlContent) Less(i, j int) bool {
	lhs, err := strconv.Atoi(c[2*i].Value)
	if err != nil {
		panic(err)
	}
	rhs, err := strconv.Atoi(c[2*j].Value)
	if err != nil {
		panic(err)
	}
	return lhs < rhs
}

func (c mYamlContent) Swap(i, j int) {
	// The slice is filled like {key1, value1, key2, value2, ...}.
	// We need to swap both key and value.
	c[2*i], c[2*j] = c[2*j], c[2*i]
	c[2*i+1], c[2*j+1] = c[2*j+1], c[2*i+1]
}

<<<<<<< HEAD
// getFromURL fetches the content from the given URL and returns the content as a byte slice.
func getFromURL(ctx context.Context, client *http.Client, sourceURL *url.URL) ([]byte, error) {
	req, err := http.NewRequestWithContext(ctx, http.MethodGet, sourceURL.String(), http.NoBody)
	if err != nil {
		return nil, err
	}

	resp, err := client.Do(req)
	if err != nil {
		return nil, err
	}
	defer resp.Body.Close()
	if resp.StatusCode != http.StatusOK {
		return nil, fmt.Errorf("http status code: %d", resp.StatusCode)
	}
	return io.ReadAll(resp.Body)
=======
type cosignVerifier interface {
	VerifySignature(content, signature, publicKey []byte) error
>>>>>>> c5e016a8
}<|MERGE_RESOLUTION|>--- conflicted
+++ resolved
@@ -541,7 +541,6 @@
 	c[2*i+1], c[2*j+1] = c[2*j+1], c[2*i+1]
 }
 
-<<<<<<< HEAD
 // getFromURL fetches the content from the given URL and returns the content as a byte slice.
 func getFromURL(ctx context.Context, client *http.Client, sourceURL *url.URL) ([]byte, error) {
 	req, err := http.NewRequestWithContext(ctx, http.MethodGet, sourceURL.String(), http.NoBody)
@@ -558,8 +557,8 @@
 		return nil, fmt.Errorf("http status code: %d", resp.StatusCode)
 	}
 	return io.ReadAll(resp.Body)
-=======
+}
+
 type cosignVerifier interface {
 	VerifySignature(content, signature, publicKey []byte) error
->>>>>>> c5e016a8
 }