--- conflicted
+++ resolved
@@ -46,19 +46,11 @@
 	}{
 		"mix of latest and uint as version value": {
 			config: func() map[string]interface{} {
-<<<<<<< HEAD
 				conf := DefaultWithPanic()
 				// modify versions as string
 				m := getConfigAsMap(conf, t)
 				m["attestation"].(map[string]interface{})["azureSEVSNP"].(map[string]interface{})["microcodeVersion"] = "latest"
 				m["attestation"].(map[string]interface{})["azureSEVSNP"].(map[string]interface{})["teeVersion"] = "Latest"
-=======
-				conf := Default()
-				// modify versions as string
-				m := getConfigAsMap(conf, t)
-				m["attestation"].(map[string]interface{})["azureSEVSNP"].(map[string]interface{})["microcodeVersion"] = "latest"
-				m["attestation"].(map[string]interface{})["azureSEVSNP"].(map[string]interface{})["teeVersion"] = "latest"
->>>>>>> 6062b100
 				m["attestation"].(map[string]interface{})["azureSEVSNP"].(map[string]interface{})["snpVersion"] = "latest"
 				m["attestation"].(map[string]interface{})["azureSEVSNP"].(map[string]interface{})["bootloaderVersion"] = 1
 				return m
@@ -66,24 +58,15 @@
 
 			configName: constants.ConfigFilename,
 			wantResult: func() *Config {
-<<<<<<< HEAD
 				conf := DefaultWithPanic()
 				conf.Attestation.AzureSEVSNP.BootloaderVersion = 1
 				conf.Attestation.AzureSEVSNP.MicrocodeVersion = 93
-=======
-				conf := Default()
-				conf.Attestation.AzureSEVSNP.BootloaderVersion = 1
->>>>>>> 6062b100
 				return conf
 			}(),
 		},
 		"refuse invalid version value": {
 			config: func() map[string]interface{} {
-<<<<<<< HEAD
 				conf := DefaultWithPanic()
-=======
-				conf := Default()
->>>>>>> 6062b100
 				m := getConfigAsMap(conf, t)
 				m["attestation"].(map[string]interface{})["azureSEVSNP"].(map[string]interface{})["microcodeVersion"] = "1a"
 				return m
@@ -111,33 +94,6 @@
 			}
 		})
 	}
-}
-
-<<<<<<< HEAD
-// getConfigAsMap returns a map of the attestation section of the config.
-func getConfigAsMap(conf *Config, t *testing.T) map[string]interface{} {
-	d, err := yaml.Marshal(&conf)
-	if err != nil {
-		t.Fatal(err)
-	}
-	var m map[string]interface{}
-	err = yaml.Unmarshal(d, &m)
-	if err != nil {
-		t.Fatal(err)
-	}
-	return m
-=======
-// getConfigAsMap returns a map of the config.
-func getConfigAsMap(conf *Config, t *testing.T) (res map[string]interface{}) {
-	bytes, err := yaml.Marshal(&conf)
-	if err != nil {
-		t.Fatal(err)
-	}
-	if err := yaml.Unmarshal(bytes, &res); err != nil {
-		t.Fatal(err)
-	}
-	return
->>>>>>> 6062b100
 }
 
 func TestFromFile(t *testing.T) {
@@ -885,4 +841,16 @@
 			assert.Equal(tc.expectedConfig, config)
 		})
 	}
+}
+
+// getConfigAsMap returns a map of the config.
+func getConfigAsMap(conf *Config, t *testing.T) (res map[string]interface{}) {
+	bytes, err := yaml.Marshal(&conf)
+	if err != nil {
+		t.Fatal(err)
+	}
+	if err := yaml.Unmarshal(bytes, &res); err != nil {
+		t.Fatal(err)
+	}
+	return
 }