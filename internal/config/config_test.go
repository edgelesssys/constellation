--- conflicted
+++ resolved
@@ -7,9 +7,11 @@
 package config
 
 import (
+	"context"
 	"errors"
 	"reflect"
 	"testing"
+	"time"
 
 	"github.com/go-playground/locales/en"
 	ut "github.com/go-playground/universal-translator"
@@ -20,10 +22,7 @@
 	"go.uber.org/goleak"
 	"gopkg.in/yaml.v3"
 
-<<<<<<< HEAD
-=======
 	"github.com/edgelesssys/constellation/v2/internal/api/attestationconfigapi"
->>>>>>> d964c74c
 	"github.com/edgelesssys/constellation/v2/internal/attestation/measurements"
 	"github.com/edgelesssys/constellation/v2/internal/cloud/cloudprovider"
 	"github.com/edgelesssys/constellation/v2/internal/config/instancetypes"
@@ -262,70 +261,6 @@
 	}
 }
 
-<<<<<<< HEAD
-=======
-func TestNewWithDefaultOptions(t *testing.T) {
-	testCases := map[string]struct {
-		confToWrite           *Config
-		envToSet              map[string]string
-		wantErr               bool
-		wantClientSecretValue string
-	}{
-		"set env works": {
-			confToWrite: func() *Config { // valid config with all, but clientSecretValue
-				c := Default()
-				c.RemoveProviderAndAttestationExcept(cloudprovider.Azure)
-				modifyConfigForAzureToPassValidate(c)
-				return c
-			}(),
-			envToSet: map[string]string{
-				constants.EnvVarAzureClientSecretValue: "some-secret",
-			},
-			wantClientSecretValue: "some-secret",
-		},
-		"set env overwrites": {
-			confToWrite: func() *Config {
-				c := Default()
-				modifyConfigForAzureToPassValidate(c)
-				return c
-			}(),
-			envToSet: map[string]string{
-				constants.EnvVarAzureClientSecretValue: "some-secret",
-			},
-			wantClientSecretValue: "some-secret",
-		},
-	}
-	for name, tc := range testCases {
-		t.Run(name, func(t *testing.T) {
-			assert := assert.New(t)
-			require := require.New(t)
-
-			// Setup
-			fileHandler := file.NewHandler(afero.NewMemMapFs())
-			err := fileHandler.WriteYAML(constants.ConfigFilename, tc.confToWrite)
-			require.NoError(err)
-			for envKey, envValue := range tc.envToSet {
-				t.Setenv(envKey, envValue)
-			}
-
-			// Test
-			c, err := New(fileHandler, constants.ConfigFilename, stubAttestationFetcher{}, false)
-			if tc.wantErr {
-				assert.Error(err)
-				return
-			}
-
-			assert.NoError(err)
-			var validationErr *ValidationError
-			if errors.As(err, &validationErr) {
-				t.Log(validationErr.LongMessage())
-			}
-			assert.Equal(c.Provider.Azure.ClientSecretValue, tc.wantClientSecretValue)
-		})
-	}
-}
-
->>>>>>> d964c74c
 func TestValidate(t *testing.T) {
 	const defaultErrCount = 33 // expect this number of error messages by default because user-specific values are not set and multiple providers are defined by default
 	const azErrCount = 7
@@ -980,8 +915,6 @@
 		t.Fatal(err)
 	}
 	return
-<<<<<<< HEAD
-=======
 }
 
 type stubAttestationFetcher struct{}
@@ -1009,5 +942,4 @@
 	TEE:        0,
 	SNP:        6,
 	Bootloader: 2,
->>>>>>> d964c74c
 }