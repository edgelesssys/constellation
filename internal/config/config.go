/*
Copyright (c) Edgeless Systems GmbH

SPDX-License-Identifier: AGPL-3.0-only
*/

// This binary can be build from siderolabs/talos projects. Located at:
// https://github.com/siderolabs/talos/tree/master/hack/docgen
//
//go:generate docgen ./config.go ./config_doc.go Configuration

/*
Definitions for  Constellation's user config file.

The config file is used by the CLI to create and manage a Constellation cluster.

All config relevant definitions, parsing and validation functions should go here.
*/
package config

import (
	"bytes"
	"errors"
	"fmt"
	"io/fs"
	"os"
	"reflect"
	"strconv"
	"strings"

	"github.com/edgelesssys/constellation/v2/internal/config/version"
	"github.com/go-playground/locales/en"
	ut "github.com/go-playground/universal-translator"
	"github.com/go-playground/validator/v10"
	en_translations "github.com/go-playground/validator/v10/translations/en"

	"github.com/edgelesssys/constellation/v2/internal/attestation/idkeydigest"
	"github.com/edgelesssys/constellation/v2/internal/attestation/measurements"
	"github.com/edgelesssys/constellation/v2/internal/cloud/cloudprovider"
	"github.com/edgelesssys/constellation/v2/internal/compatibility"
	"github.com/edgelesssys/constellation/v2/internal/config/imageversion"
	"github.com/edgelesssys/constellation/v2/internal/constants"
	"github.com/edgelesssys/constellation/v2/internal/file"
	"github.com/edgelesssys/constellation/v2/internal/variant"
	"github.com/edgelesssys/constellation/v2/internal/versions"
)

const (
	// Version3 is the third version number for Constellation config file.
	Version3 = "v3"

	defaultName = "constell"
)

// Config defines configuration used by CLI.
type Config struct {
	// description: |
	//   Schema version of this configuration file.
	Version string `yaml:"version" validate:"eq=v3"`
	// description: |
	//   Machine image version used to create Constellation nodes.
	Image string `yaml:"image" validate:"required,version_compatibility"`
	// description: |
	//   Name of the cluster.
	Name string `yaml:"name" validate:"valid_name,required"`
	// description: |
	//   Size (in GB) of a node's disk to store the non-volatile state.
	StateDiskSizeGB int `yaml:"stateDiskSizeGB" validate:"min=0"`
	// description: |
	//   Kubernetes version to be installed into the cluster.
	KubernetesVersion string `yaml:"kubernetesVersion" validate:"required,supported_k8s_version"`
	// description: |
	//   Microservice version to be installed into the cluster. Defaults to the version of the CLI.
	MicroserviceVersion string `yaml:"microserviceVersion" validate:"required,version_compatibility"`
	// description: |
	//   DON'T USE IN PRODUCTION: enable debug mode and use debug images. For usage, see: https://github.com/edgelesssys/constellation/blob/main/debugd/README.md
	DebugCluster *bool `yaml:"debugCluster" validate:"required"`
	// description: |
	//   Supported cloud providers and their specific configurations.
	Provider ProviderConfig `yaml:"provider" validate:"dive"`
	// description: |
	//   Configuration for attestation validation. This configuration provides sensible defaults for the Constellation version it was created for.\nSee our docs for an overview on attestation: https://docs.edgeless.systems/constellation/architecture/attestation
	Attestation AttestationConfig `yaml:"attestation" validate:"dive"`
}

// ProviderConfig are cloud-provider specific configuration values used by the CLI.
// Fields should remain pointer-types so custom specific configs can nil them
// if not required.
type ProviderConfig struct {
	// description: |
	//   Configuration for AWS as provider.
	AWS *AWSConfig `yaml:"aws,omitempty" validate:"omitempty,dive"`
	// description: |
	//   Configuration for Azure as provider.
	Azure *AzureConfig `yaml:"azure,omitempty" validate:"omitempty,dive"`
	// description: |
	//   Configuration for Google Cloud as provider.
	GCP *GCPConfig `yaml:"gcp,omitempty" validate:"omitempty,dive"`
	// description: |
	//   Configuration for OpenStack as provider.
	OpenStack *OpenStackConfig `yaml:"openstack,omitempty" validate:"omitempty,dive"`
	// description: |
	//   Configuration for QEMU as provider.
	QEMU *QEMUConfig `yaml:"qemu,omitempty" validate:"omitempty,dive"`
}

// AWSConfig are AWS specific configuration values used by the CLI.
type AWSConfig struct {
	// description: |
	//   AWS data center region. See: https://docs.aws.amazon.com/AWSEC2/latest/UserGuide/using-regions-availability-zones.html#concepts-available-regions
	Region string `yaml:"region" validate:"required"`
	// description: |
	//   AWS data center zone name in defined region. See: https://docs.aws.amazon.com/AWSEC2/latest/UserGuide/using-regions-availability-zones.html#concepts-availability-zones
	Zone string `yaml:"zone" validate:"required"`
	// description: |
	//   VM instance type to use for Constellation nodes. Needs to support NitroTPM. See: https://docs.aws.amazon.com/AWSEC2/latest/UserGuide/enable-nitrotpm-prerequisites.html
	InstanceType string `yaml:"instanceType" validate:"lowercase,aws_instance_type"`
	// description: |
	//   Type of a node's state disk. The type influences boot time and I/O performance. See: https://docs.aws.amazon.com/AWSEC2/latest/UserGuide/ebs-volume-types.html
	StateDiskType string `yaml:"stateDiskType" validate:"oneof=standard gp2 gp3 st1 sc1 io1"`
	// description: |
	//   Name of the IAM profile to use for the control plane nodes.
	IAMProfileControlPlane string `yaml:"iamProfileControlPlane" validate:"required"`
	// description: |
	//   Name of the IAM profile to use for the worker nodes.
	IAMProfileWorkerNodes string `yaml:"iamProfileWorkerNodes" validate:"required"`
}

// AzureConfig are Azure specific configuration values used by the CLI.
type AzureConfig struct {
	// description: |
	//   Subscription ID of the used Azure account. See: https://docs.microsoft.com/en-us/azure/azure-portal/get-subscription-tenant-id#find-your-azure-subscription
	SubscriptionID string `yaml:"subscription" validate:"uuid"`
	// description: |
	//   Tenant ID of the used Azure account. See: https://docs.microsoft.com/en-us/azure/azure-portal/get-subscription-tenant-id#find-your-azure-ad-tenant
	TenantID string `yaml:"tenant" validate:"uuid"`
	// description: |
	//   Azure datacenter region to be used. See: https://docs.microsoft.com/en-us/azure/availability-zones/az-overview#azure-regions-with-availability-zones
	Location string `yaml:"location" validate:"required"`
	// description: |
	//   Resource group for the cluster's resources. Must already exist.
	ResourceGroup string `yaml:"resourceGroup" validate:"required"`
	// description: |
	//   Authorize spawned VMs to access Azure API.
	UserAssignedIdentity string `yaml:"userAssignedIdentity" validate:"required"`
	// description: |
	//    Application client ID of the Active Directory app registration.
	AppClientID string `yaml:"appClientID" validate:"uuid"`
	// description: |
	//    Client secret value of the Active Directory app registration credentials. Alternatively leave empty and pass value via CONSTELL_AZURE_CLIENT_SECRET_VALUE environment variable.
	ClientSecretValue string `yaml:"clientSecretValue" validate:"required"`
	// description: |
	//   VM instance type to use for Constellation nodes.
	InstanceType string `yaml:"instanceType" validate:"azure_instance_type"`
	// description: |
	//   Type of a node's state disk. The type influences boot time and I/O performance. See: https://docs.microsoft.com/en-us/azure/virtual-machines/disks-types#disk-type-comparison
	StateDiskType string `yaml:"stateDiskType" validate:"oneof=Premium_LRS Premium_ZRS Standard_LRS StandardSSD_LRS StandardSSD_ZRS"`
	// description: |
	//   Deploy Azure Disk CSI driver with on-node encryption. For details see: https://docs.edgeless.systems/constellation/architecture/encrypted-storage
	DeployCSIDriver *bool `yaml:"deployCSIDriver" validate:"required"`
	// description: |
	//   Enable secure boot for VMs. If enabled, the OS image has to include a virtual machine guest state (VMGS) blob.
	SecureBoot *bool `yaml:"secureBoot" validate:"required"`
}

// GCPConfig are GCP specific configuration values used by the CLI.
type GCPConfig struct {
	// description: |
	//   GCP project. See: https://support.google.com/googleapi/answer/7014113?hl=en
	Project string `yaml:"project" validate:"required"`
	// description: |
	//   GCP datacenter region. See: https://cloud.google.com/compute/docs/regions-zones#available
	Region string `yaml:"region" validate:"required"`
	// description: |
	//   GCP datacenter zone. See: https://cloud.google.com/compute/docs/regions-zones#available
	Zone string `yaml:"zone" validate:"required"`
	// description: |
	//   Path of service account key file. For required service account roles, see https://docs.edgeless.systems/constellation/getting-started/install#authorization
	ServiceAccountKeyPath string `yaml:"serviceAccountKeyPath" validate:"required"`
	// description: |
	//   VM instance type to use for Constellation nodes.
	InstanceType string `yaml:"instanceType" validate:"gcp_instance_type"`
	// description: |
	//   Type of a node's state disk. The type influences boot time and I/O performance. See: https://cloud.google.com/compute/docs/disks#disk-types
	StateDiskType string `yaml:"stateDiskType" validate:"oneof=pd-standard pd-balanced pd-ssd"`
	// description: |
	//   Deploy Persistent Disk CSI driver with on-node encryption. For details see: https://docs.edgeless.systems/constellation/architecture/encrypted-storage
	DeployCSIDriver *bool `yaml:"deployCSIDriver" validate:"required"`
}

// OpenStackConfig holds config information for OpenStack based Constellation deployments.
type OpenStackConfig struct {
	// description: |
	//   OpenStack cloud name to select from "clouds.yaml". Only required if config file for OpenStack is used. Fallback authentication uses environment variables. For details see: https://docs.openstack.org/openstacksdk/latest/user/config/configuration.html.
	Cloud string `yaml:"cloud"`
	// description: |
	//   Availability zone to place the VMs in. For details see: https://docs.openstack.org/nova/latest/admin/availability-zones.html
	AvailabilityZone string `yaml:"availabilityZone" validate:"required"`
	// description: |
	//   Flavor ID (machine type) to use for the VMs. For details see: https://docs.openstack.org/nova/latest/admin/flavors.html
	FlavorID string `yaml:"flavorID" validate:"required"`
	// description: |
	//   Floating IP pool to use for the VMs. For details see: https://docs.openstack.org/ocata/user-guide/cli-manage-ip-addresses.html
	FloatingIPPoolID string `yaml:"floatingIPPoolID" validate:"required"`
	// description: |
	//   Type of a node's state disk. The type influences boot time and I/O performance. Use `openstack volume type list` to get a list of available types.
	StateDiskType string `yaml:"stateDiskType" validate:"required"`
	// description: |
	// AuthURL is the OpenStack Identity endpoint to use inside the cluster.
	AuthURL string `yaml:"authURL" validate:"required"`
	// description: |
	//   ProjectID is the ID of the project where a user resides.
	ProjectID string `yaml:"projectID" validate:"required"`
	// description: |
	//   ProjectName is the name of the project where a user resides.
	ProjectName string `yaml:"projectName" validate:"required"`
	// description: |
	//   UserDomainName is the name of the domain where a user resides.
	UserDomainName string `yaml:"userDomainName" validate:"required"`
	// description: |
	//   ProjectDomainName is the name of the domain where a project resides.
	ProjectDomainName string `yaml:"projectDomainName" validate:"required"`
	// description: |
	// RegionName is the name of the region to use inside the cluster.
	RegionName string `yaml:"regionName" validate:"required"`
	// description: |
	//   Username to use inside the cluster.
	Username string `yaml:"username" validate:"required"`
	// description: |
	//   Password to use inside the cluster. You can instead use the environment variable "CONSTELL_OS_PASSWORD".
	Password string `yaml:"password"`
	// description: |
	//   If enabled, downloads OS image directly from source URL to OpenStack. Otherwise, downloads image to local machine and uploads to OpenStack.
	DirectDownload *bool `yaml:"directDownload" validate:"required"`
	// description: |
	//   Deploy Yawol loadbalancer. For details see: https://github.com/stackitcloud/yawol
	DeployYawolLoadBalancer *bool `yaml:"deployYawolLoadBalancer" validate:"required"`
	// description: |
	//   OpenStack OS image used by the yawollet. For details see: https://github.com/stackitcloud/yawol
	YawolImageID string `yaml:"yawolImageID"`
	// description: |
	//   OpenStack flavor id used for yawollets. For details see: https://github.com/stackitcloud/yawol
	YawolFlavorID string `yaml:"yawolFlavorID"`
}

// QEMUConfig holds config information for QEMU based Constellation deployments.
type QEMUConfig struct {
	// description: |
	//   Format of the image to use for the VMs. Should be either qcow2 or raw.
	ImageFormat string `yaml:"imageFormat" validate:"oneof=qcow2 raw"`
	// description: |
	//   vCPU count for the VMs.
	VCPUs int `yaml:"vcpus" validate:"required"`
	// description: |
	//   Amount of memory per instance (MiB).
	Memory int `yaml:"memory" validate:"required"`
	// description: |
	//   Container image to use for the QEMU metadata server.
	MetadataAPIImage string `yaml:"metadataAPIServer" validate:"required"`
	// description: |
	//   Libvirt connection URI. Leave empty to start a libvirt instance in Docker.
	LibvirtURI string `yaml:"libvirtSocket"`
	// description: |
	//   Container image to use for launching a containerized libvirt daemon. Only relevant if `libvirtSocket = ""`.
	LibvirtContainerImage string `yaml:"libvirtContainerImage"`
	// description: |
	//   NVRAM template to be used for secure boot. Can be sentinel value "production", "testing" or a path to a custom NVRAM template
	NVRAM string `yaml:"nvram" validate:"required"`
	// description: |
	//   Path to the OVMF firmware. Leave empty for auto selection.
	Firmware string `yaml:"firmware"`
}

// AttestationConfig configuration values used for attestation.
// Fields should remain pointer-types so custom specific configs can nil them
// if not required.
type AttestationConfig struct {
	// description: |
	//   AWS Nitro TPM attestation.
	AWSNitroTPM *AWSNitroTPM `yaml:"awsNitroTPM,omitempty" validate:"omitempty,dive"`
	// description: |
	//   Azure SEV-SNP attestation.\nSee our docs for more information on configurable values
	//   TODO(AB#3071): add link after docs are written
	AzureSEVSNP *AzureSEVSNP `yaml:"azureSEVSNP,omitempty" validate:"omitempty,dive"`
	// description: |
	//   Azure TPM attestation (Trusted Launch).
	AzureTrustedLaunch *AzureTrustedLaunch `yaml:"azureTrustedLaunch,omitempty" validate:"omitempty,dive"`
	// description: |
	//   GCP SEV-ES attestation.
	GCPSEVES *GCPSEVES `yaml:"gcpSEVES,omitempty" validate:"omitempty,dive"`
	// description: |
	//   QEMU tdx attestation.
	QEMUTDX *QEMUTDX `yaml:"qemuTDX,omitempty" validate:"omitempty,dive"`
	// description: |
	//   QEMU vTPM attestation.
	QEMUVTPM *QEMUVTPM `yaml:"qemuVTPM,omitempty" validate:"omitempty,dive"`
}

// Default returns a struct with the default config.
func Default() *Config {
	return &Config{
		Version:             Version3,
		Image:               defaultImage,
		Name:                defaultName,
		MicroserviceVersion: compatibility.EnsurePrefixV(constants.VersionInfo()),
		KubernetesVersion:   string(versions.Default),
		StateDiskSizeGB:     30,
		DebugCluster:        toPtr(false),
		Provider: ProviderConfig{
			AWS: &AWSConfig{
				Region:                 "",
				InstanceType:           "m6a.xlarge",
				StateDiskType:          "gp3",
				IAMProfileControlPlane: "",
				IAMProfileWorkerNodes:  "",
			},
			Azure: &AzureConfig{
				SubscriptionID:       "",
				TenantID:             "",
				Location:             "",
				UserAssignedIdentity: "",
				ResourceGroup:        "",
				InstanceType:         "Standard_DC4as_v5",
				StateDiskType:        "Premium_LRS",
				DeployCSIDriver:      toPtr(true),
				SecureBoot:           toPtr(false),
			},
			GCP: &GCPConfig{
				Project:               "",
				Region:                "",
				Zone:                  "",
				ServiceAccountKeyPath: "",
				InstanceType:          "n2d-standard-4",
				StateDiskType:         "pd-ssd",
				DeployCSIDriver:       toPtr(true),
			},
			OpenStack: &OpenStackConfig{
				DirectDownload:          toPtr(true),
				DeployYawolLoadBalancer: toPtr(true),
			},
			QEMU: &QEMUConfig{
				ImageFormat:           "raw",
				VCPUs:                 2,
				Memory:                2048,
				MetadataAPIImage:      imageversion.QEMUMetadata(),
				LibvirtURI:            "",
				LibvirtContainerImage: imageversion.Libvirt(),
				NVRAM:                 "production",
			},
		},
		// TODO(malt3): remove default attestation config as soon as one-to-one mapping is no longer possible.
		// Some problematic pairings:
		// OpenStack uses qemu-vtpm as attestation variant
		// QEMU uses qemu-vtpm as attestation variant
		// AWS uses aws-nitro-tpm as attestation variant
		// AWS will have aws-sev-snp as attestation variant
		Attestation: AttestationConfig{
			AWSNitroTPM:        &AWSNitroTPM{Measurements: measurements.DefaultsFor(cloudprovider.AWS, variant.AWSNitroTPM{})},
			AzureSEVSNP:        DefaultForAzureSEVSNP(),
			AzureTrustedLaunch: &AzureTrustedLaunch{Measurements: measurements.DefaultsFor(cloudprovider.Azure, variant.AzureTrustedLaunch{})},
			GCPSEVES:           &GCPSEVES{Measurements: measurements.DefaultsFor(cloudprovider.GCP, variant.GCPSEVES{})},
			QEMUVTPM:           &QEMUVTPM{Measurements: measurements.DefaultsFor(cloudprovider.QEMU, variant.QEMUVTPM{})},
		},
	}
}

// fromFile returns config file with `name` read from `fileHandler` by parsing
// it as YAML. You should prefer config.New to read env vars and validate
// config in a consistent manner.
func fromFile(fileHandler file.Handler, name string) (*Config, error) {
	var conf Config
	if err := fileHandler.ReadYAMLStrict(name, &conf); err != nil {
		if errors.Is(err, fs.ErrNotExist) {
			return nil, fmt.Errorf("unable to find %s - use `constellation config generate` to generate it first", name)
		}
		return nil, fmt.Errorf("could not load config from file %s: %w", name, err)
	}
	return &conf, nil
}

// New creates a new config by:
// 1. Reading config file via provided fileHandler from file with name.
// 2. Read secrets from environment variables.
// 3. Validate config. If `--force` is set the version validation will be disabled and any version combination is allowed.
func New(fileHandler file.Handler, name string, force bool) (*Config, error) {
	// Read config file
	c, err := fromFile(fileHandler, name)
	if err != nil {
		return nil, err
	}

	// Read secrets from env-vars.
	clientSecretValue := os.Getenv(constants.EnvVarAzureClientSecretValue)
	if clientSecretValue != "" && c.Provider.Azure != nil {
		c.Provider.Azure.ClientSecretValue = clientSecretValue
	}

	openstackPassword := os.Getenv(constants.EnvVarOpenStackPassword)
	if openstackPassword != "" && c.Provider.OpenStack != nil {
		c.Provider.OpenStack.Password = openstackPassword
	}

	// Backwards compatibility: configs without the field `microserviceVersion` are valid in version 2.6.
	// In case the field is not set in an old config we prefill it with the default value.
	if c.MicroserviceVersion == "" {
		c.MicroserviceVersion = Default().MicroserviceVersion
	}

	return c, c.Validate(force)
}

// HasProvider checks whether the config contains the provider.
func (c *Config) HasProvider(provider cloudprovider.Provider) bool {
	switch provider {
	case cloudprovider.AWS:
		return c.Provider.AWS != nil
	case cloudprovider.Azure:
		return c.Provider.Azure != nil
	case cloudprovider.GCP:
		return c.Provider.GCP != nil
	case cloudprovider.OpenStack:
		return c.Provider.OpenStack != nil
	case cloudprovider.QEMU:
		return c.Provider.QEMU != nil
	}
	return false
}

// UpdateMeasurements overwrites measurements in config with the provided ones.
func (c *Config) UpdateMeasurements(newMeasurements measurements.M) {
	if c.Attestation.AWSNitroTPM != nil {
		c.Attestation.AWSNitroTPM.Measurements.CopyFrom(newMeasurements)
	}
	if c.Attestation.AzureSEVSNP != nil {
		c.Attestation.AzureSEVSNP.Measurements.CopyFrom(newMeasurements)
	}
	if c.Attestation.AzureTrustedLaunch != nil {
		c.Attestation.AzureTrustedLaunch.Measurements.CopyFrom(newMeasurements)
	}
	if c.Attestation.GCPSEVES != nil {
		c.Attestation.GCPSEVES.Measurements.CopyFrom(newMeasurements)
	}
	if c.Attestation.QEMUVTPM != nil {
		c.Attestation.QEMUVTPM.Measurements.CopyFrom(newMeasurements)
	}
}

// RemoveProviderExcept removes all provider specific configurations, i.e.,
// sets them to nil, except the one specified.
// If an unknown provider is passed, the same configuration is returned.
func (c *Config) RemoveProviderExcept(provider cloudprovider.Provider) {
	currentProviderConfigs := c.Provider
	c.Provider = ProviderConfig{}

	// TODO(AB#2976): Replace attestation replacement
	// with custom function for attestation selection
	currentAttetationConfigs := c.Attestation
	c.Attestation = AttestationConfig{}
	switch provider {
	case cloudprovider.AWS:
		c.Provider.AWS = currentProviderConfigs.AWS
		c.Attestation.AWSNitroTPM = currentAttetationConfigs.AWSNitroTPM
	case cloudprovider.Azure:
		c.Provider.Azure = currentProviderConfigs.Azure
		c.Attestation.AzureSEVSNP = currentAttetationConfigs.AzureSEVSNP
	case cloudprovider.GCP:
		c.Provider.GCP = currentProviderConfigs.GCP
		c.Attestation.GCPSEVES = currentAttetationConfigs.GCPSEVES
	case cloudprovider.OpenStack:
		c.Provider.OpenStack = currentProviderConfigs.OpenStack
		c.Attestation.QEMUVTPM = currentAttetationConfigs.QEMUVTPM
	case cloudprovider.QEMU:
		c.Provider.QEMU = currentProviderConfigs.QEMU
		c.Attestation.QEMUVTPM = currentAttetationConfigs.QEMUVTPM
	default:
		c.Provider = currentProviderConfigs
		c.Attestation = currentAttetationConfigs
	}
}

// IsDebugCluster checks whether the cluster is configured as a debug cluster.
func (c *Config) IsDebugCluster() bool {
	if c.DebugCluster != nil && *c.DebugCluster {
		return true
	}
	return false
}

// IsReleaseImage checks whether image name looks like a release image.
func (c *Config) IsReleaseImage() bool {
	return strings.HasPrefix(c.Image, "v")
}

// GetProvider returns the configured cloud provider.
func (c *Config) GetProvider() cloudprovider.Provider {
	if c.Provider.AWS != nil {
		return cloudprovider.AWS
	}
	if c.Provider.Azure != nil {
		return cloudprovider.Azure
	}
	if c.Provider.GCP != nil {
		return cloudprovider.GCP
	}
	if c.Provider.OpenStack != nil {
		return cloudprovider.OpenStack
	}
	if c.Provider.QEMU != nil {
		return cloudprovider.QEMU
	}
	return cloudprovider.Unknown
}

// GetAttestationConfig returns the configured attestation config.
func (c *Config) GetAttestationConfig() AttestationCfg {
	if c.Attestation.AWSNitroTPM != nil {
		return c.Attestation.AWSNitroTPM
	}
	if c.Attestation.AzureSEVSNP != nil {
		return c.Attestation.AzureSEVSNP
	}
	if c.Attestation.AzureTrustedLaunch != nil {
		return c.Attestation.AzureTrustedLaunch
	}
	if c.Attestation.GCPSEVES != nil {
		return c.Attestation.GCPSEVES
	}
	if c.Attestation.QEMUVTPM != nil {
		return c.Attestation.QEMUVTPM
	}
	return &DummyCfg{}
}

// UpdateMAAURL updates the MAA URL in the config.
func (c *Config) UpdateMAAURL(maaURL string) {
	if c.Attestation.AzureSEVSNP != nil {
		c.Attestation.AzureSEVSNP.FirmwareSignerConfig.MAAURL = maaURL
	}
}

// DeployCSIDriver returns whether the CSI driver should be deployed for a given cloud provider.
func (c *Config) DeployCSIDriver() bool {
	return c.Provider.Azure != nil && c.Provider.Azure.DeployCSIDriver != nil && *c.Provider.Azure.DeployCSIDriver ||
		c.Provider.GCP != nil && c.Provider.GCP.DeployCSIDriver != nil && *c.Provider.GCP.DeployCSIDriver
}

// DeployYawolLoadBalancer returns whether the Yawol load balancer should be deployed.
func (c *Config) DeployYawolLoadBalancer() bool {
	return c.Provider.OpenStack != nil && c.Provider.OpenStack.DeployYawolLoadBalancer != nil && *c.Provider.OpenStack.DeployYawolLoadBalancer
}

// Validate checks the config values and returns validation errors.
func (c *Config) Validate(force bool) error {
	trans := ut.New(en.New()).GetFallback()
	validate := validator.New()
	if err := en_translations.RegisterDefaultTranslations(validate, trans); err != nil {
		return err
	}

	// Register name function to return yaml name tag
	// This makes sure methods like fl.FieldName() return the yaml name tag instead of the struct field name
	// e.g. struct{DataType string `yaml:"foo,omitempty"`} will return `foo` instead of `DataType` when calling fl.FieldName()
	validate.RegisterTagNameFunc(func(fld reflect.StructField) string {
		name, _, _ := strings.Cut(fld.Tag.Get("yaml"), ",")
		if name == "-" {
			return ""
		}
		return name
	})

	// Register AWS, Azure & GCP InstanceType validation error types
	if err := validate.RegisterTranslation("aws_instance_type", trans, registerTranslateAWSInstanceTypeError, translateAWSInstanceTypeError); err != nil {
		return err
	}

	if err := validate.RegisterTranslation("azure_instance_type", trans, registerTranslateAzureInstanceTypeError, c.translateAzureInstanceTypeError); err != nil {
		return err
	}

	if err := validate.RegisterTranslation("gcp_instance_type", trans, registerTranslateGCPInstanceTypeError, translateGCPInstanceTypeError); err != nil {
		return err
	}

	// Register Provider validation error types
	if err := validate.RegisterTranslation("no_provider", trans, registerNoProviderError, translateNoProviderError); err != nil {
		return err
	}

	if err := validate.RegisterTranslation("more_than_one_provider", trans, registerMoreThanOneProviderError, c.translateMoreThanOneProviderError); err != nil {
		return err
	}

	if err := validate.RegisterTranslation("no_placeholders", trans, registerContainsPlaceholderError, translateContainsPlaceholderError); err != nil {
		return err
	}

	if err := validate.RegisterTranslation("supported_k8s_version", trans, registerInvalidK8sVersionError, translateInvalidK8sVersionError); err != nil {
		return err
	}

	if err := validate.RegisterTranslation("version_compatibility", trans, registerVersionCompatibilityError, translateVersionCompatibilityError); err != nil {
		return err
	}

	if err := validate.RegisterTranslation("valid_name", trans, registerValidateNameError, c.translateValidateNameError); err != nil {
		return err
	}

	if err := validate.RegisterValidation("valid_name", c.validateName); err != nil {
		return err
	}

	if err := validate.RegisterValidation("no_placeholders", validateNoPlaceholder); err != nil {
		return err
	}

	// register custom validator with label supported_k8s_version to validate version based on available versionConfigs.
	if err := validate.RegisterValidation("supported_k8s_version", c.validateK8sVersion); err != nil {
		return err
	}

	versionCompatibilityValidator := validateVersionCompatibility
	if force {
		versionCompatibilityValidator = returnsTrue
	}
	if err := validate.RegisterValidation("version_compatibility", versionCompatibilityValidator); err != nil {
		return err
	}

	// register custom validator with label aws_instance_type to validate the AWS instance type from config input.
	if err := validate.RegisterValidation("aws_instance_type", validateAWSInstanceType); err != nil {
		return err
	}

	// register custom validator with label azure_instance_type to validate the Azure instance type from config input.
	if err := validate.RegisterValidation("azure_instance_type", c.validateAzureInstanceType); err != nil {
		return err
	}

	// register custom validator with label gcp_instance_type to validate the GCP instance type from config input.
	if err := validate.RegisterValidation("gcp_instance_type", validateGCPInstanceType); err != nil {
		return err
	}

	if err := validate.RegisterValidation("deprecated", warnDeprecated); err != nil {
		return err
	}

	// Register provider validation
	validate.RegisterStructValidation(validateProvider, ProviderConfig{})

	// Register Attestation validation error types
	if err := validate.RegisterTranslation("no_attestation", trans, registerNoAttestationError, translateNoAttestationError); err != nil {
		return err
	}
	if err := validate.RegisterTranslation("more_than_one_attestation", trans, registerMoreThanOneAttestationError, c.translateMoreThanOneAttestationError); err != nil {
		return err
	}

	validate.RegisterStructValidation(validateAttestation, AttestationConfig{})

	err := validate.Struct(c)
	if err == nil {
		return nil
	}

	var validationErrs validator.ValidationErrors
	if !errors.As(err, &validationErrs) {
		return err
	}

	var validationErrMsgs []string
	for _, e := range validationErrs {
		validationErrMsgs = append(validationErrMsgs, e.Translate(trans))
	}

	return &ValidationError{validationErrMsgs: validationErrMsgs}
}

// AWSNitroTPM is the configuration for AWS Nitro TPM attestation.
type AWSNitroTPM struct {
	// description: |
	//   Expected TPM measurements.
	Measurements measurements.M `json:"measurements" yaml:"measurements" validate:"required,no_placeholders"`
}

// GetVariant returns aws-nitro-tpm as the variant.
func (AWSNitroTPM) GetVariant() variant.Variant {
	return variant.AWSNitroTPM{}
}

// GetMeasurements returns the measurements used for attestation.
func (c AWSNitroTPM) GetMeasurements() measurements.M {
	return c.Measurements
}

// SetMeasurements updates a config's measurements using the given measurements.
func (c *AWSNitroTPM) SetMeasurements(m measurements.M) {
	c.Measurements = m
}

// EqualTo returns true if the config is equal to the given config.
func (c AWSNitroTPM) EqualTo(other AttestationCfg) (bool, error) {
	otherCfg, ok := other.(*AWSNitroTPM)
	if !ok {
		return false, fmt.Errorf("cannot compare %T with %T", c, other)
	}
	return c.Measurements.EqualTo(otherCfg.Measurements), nil
}

// AzureSEVSNP is the configuration for Azure SEV-SNP attestation.
type AzureSEVSNP struct {
	// description: |
	//   Expected TPM measurements.
	Measurements measurements.M `json:"measurements" yaml:"measurements" validate:"required,no_placeholders"`
	// description: |
	//   Lowest acceptable bootloader version.
	BootloaderVersion uint8 `json:"bootloaderVersion" yaml:"bootloaderVersion"`
	// description: |
	//   Lowest acceptable TEE version.
	TEEVersion uint8 `json:"teeVersion" yaml:"teeVersion"`
	// description: |
	//   Lowest acceptable SEV-SNP version.
	SNPVersion uint8 `json:"snpVersion" yaml:"snpVersion"`
	// description: |
	//   Lowest acceptable microcode version.
	MicrocodeVersion uint8 `json:"microcodeVersion" yaml:"microcodeVersion"`
	// description: |
	//   Configuration for validating the firmware signature.
	FirmwareSignerConfig SNPFirmwareSignerConfig `json:"firmwareSignerConfig" yaml:"firmwareSignerConfig"`
	// description: |
	//   AMD Root Key certificate used to verify the SEV-SNP certificate chain.
	AMDRootKey Certificate `json:"amdRootKey" yaml:"amdRootKey"`
}

// DefaultForAzureSEVSNP returns the default configuration for Azure SEV-SNP attestation.
// Version numbers are hard coded and should be updated with each new release.
func DefaultForAzureSEVSNP() *AzureSEVSNP {
	return &AzureSEVSNP{
<<<<<<< HEAD
		Measurements:      measurements.DefaultsFor(cloudprovider.Azure),
		BootloaderVersion: version.GetVersion(version.Bootloader),
		TEEVersion:        version.GetVersion(version.TEE),
		SNPVersion:        version.GetVersion(version.SNP),
		MicrocodeVersion:  version.GetVersion(version.Microcode),
=======
		Measurements:      measurements.DefaultsFor(cloudprovider.Azure, variant.AzureSEVSNP{}),
		BootloaderVersion: 2,
		TEEVersion:        0,
		SNPVersion:        6,
		MicrocodeVersion:  93,
>>>>>>> 7b313fea
		FirmwareSignerConfig: SNPFirmwareSignerConfig{
			AcceptedKeyDigests: idkeydigest.DefaultList(),
			EnforcementPolicy:  idkeydigest.MAAFallback,
		},
		// AMD root key. Received from the AMD Key Distribution System API (KDS).
		AMDRootKey: mustParsePEM(`-----BEGIN CERTIFICATE-----\nMIIGYzCCBBKgAwIBAgIDAQAAMEYGCSqGSIb3DQEBCjA5oA8wDQYJYIZIAWUDBAIC\nBQChHDAaBgkqhkiG9w0BAQgwDQYJYIZIAWUDBAICBQCiAwIBMKMDAgEBMHsxFDAS\nBgNVBAsMC0VuZ2luZWVyaW5nMQswCQYDVQQGEwJVUzEUMBIGA1UEBwwLU2FudGEg\nQ2xhcmExCzAJBgNVBAgMAkNBMR8wHQYDVQQKDBZBZHZhbmNlZCBNaWNybyBEZXZp\nY2VzMRIwEAYDVQQDDAlBUkstTWlsYW4wHhcNMjAxMDIyMTcyMzA1WhcNNDUxMDIy\nMTcyMzA1WjB7MRQwEgYDVQQLDAtFbmdpbmVlcmluZzELMAkGA1UEBhMCVVMxFDAS\nBgNVBAcMC1NhbnRhIENsYXJhMQswCQYDVQQIDAJDQTEfMB0GA1UECgwWQWR2YW5j\nZWQgTWljcm8gRGV2aWNlczESMBAGA1UEAwwJQVJLLU1pbGFuMIICIjANBgkqhkiG\n9w0BAQEFAAOCAg8AMIICCgKCAgEA0Ld52RJOdeiJlqK2JdsVmD7FktuotWwX1fNg\nW41XY9Xz1HEhSUmhLz9Cu9DHRlvgJSNxbeYYsnJfvyjx1MfU0V5tkKiU1EesNFta\n1kTA0szNisdYc9isqk7mXT5+KfGRbfc4V/9zRIcE8jlHN61S1ju8X93+6dxDUrG2\nSzxqJ4BhqyYmUDruPXJSX4vUc01P7j98MpqOS95rORdGHeI52Naz5m2B+O+vjsC0\n60d37jY9LFeuOP4Meri8qgfi2S5kKqg/aF6aPtuAZQVR7u3KFYXP59XmJgtcog05\ngmI0T/OitLhuzVvpZcLph0odh/1IPXqx3+MnjD97A7fXpqGd/y8KxX7jksTEzAOg\nbKAeam3lm+3yKIcTYMlsRMXPcjNbIvmsBykD//xSniusuHBkgnlENEWx1UcbQQrs\n+gVDkuVPhsnzIRNgYvM48Y+7LGiJYnrmE8xcrexekBxrva2V9TJQqnN3Q53kt5vi\nQi3+gCfmkwC0F0tirIZbLkXPrPwzZ0M9eNxhIySb2npJfgnqz55I0u33wh4r0ZNQ\neTGfw03MBUtyuzGesGkcw+loqMaq1qR4tjGbPYxCvpCq7+OgpCCoMNit2uLo9M18\nfHz10lOMT8nWAUvRZFzteXCm+7PHdYPlmQwUw3LvenJ/ILXoQPHfbkH0CyPfhl1j\nWhJFZasCAwEAAaN+MHwwDgYDVR0PAQH/BAQDAgEGMB0GA1UdDgQWBBSFrBrRQ/fI\nrFXUxR1BSKvVeErUUzAPBgNVHRMBAf8EBTADAQH/MDoGA1UdHwQzMDEwL6AtoCuG\nKWh0dHBzOi8va2RzaW50Zi5hbWQuY29tL3ZjZWsvdjEvTWlsYW4vY3JsMEYGCSqG\nSIb3DQEBCjA5oA8wDQYJYIZIAWUDBAICBQChHDAaBgkqhkiG9w0BAQgwDQYJYIZI\nAWUDBAICBQCiAwIBMKMDAgEBA4ICAQC6m0kDp6zv4Ojfgy+zleehsx6ol0ocgVel\nETobpx+EuCsqVFRPK1jZ1sp/lyd9+0fQ0r66n7kagRk4Ca39g66WGTJMeJdqYriw\nSTjjDCKVPSesWXYPVAyDhmP5n2v+BYipZWhpvqpaiO+EGK5IBP+578QeW/sSokrK\ndHaLAxG2LhZxj9aF73fqC7OAJZ5aPonw4RE299FVarh1Tx2eT3wSgkDgutCTB1Yq\nzT5DuwvAe+co2CIVIzMDamYuSFjPN0BCgojl7V+bTou7dMsqIu/TW/rPCX9/EUcp\nKGKqPQ3P+N9r1hjEFY1plBg93t53OOo49GNI+V1zvXPLI6xIFVsh+mto2RtgEX/e\npmMKTNN6psW88qg7c1hTWtN6MbRuQ0vm+O+/2tKBF2h8THb94OvvHHoFDpbCELlq\nHnIYhxy0YKXGyaW1NjfULxrrmxVW4wcn5E8GddmvNa6yYm8scJagEi13mhGu4Jqh\n3QU3sf8iUSUr09xQDwHtOQUVIqx4maBZPBtSMf+qUDtjXSSq8lfWcd8bLr9mdsUn\nJZJ0+tuPMKmBnSH860llKk+VpVQsgqbzDIvOLvD6W1Umq25boxCYJ+TuBoa4s+HH\nCViAvgT9kf/rBq1d+ivj6skkHxuzcxbk1xv6ZGxrteJxVH7KlX7YRdZ6eARKwLe4\nAFZEAwoKCQ==\n-----END CERTIFICATE-----\n`),
	}
}

// GetVariant returns azure-sev-snp as the variant.
func (AzureSEVSNP) GetVariant() variant.Variant {
	return variant.AzureSEVSNP{}
}

// GetMeasurements returns the measurements used for attestation.
func (c AzureSEVSNP) GetMeasurements() measurements.M {
	return c.Measurements
}

// SetMeasurements updates a config's measurements using the given measurements.
func (c *AzureSEVSNP) SetMeasurements(m measurements.M) {
	c.Measurements = m
}

// EqualTo returns true if the config is equal to the given config.
func (c AzureSEVSNP) EqualTo(old AttestationCfg) (bool, error) {
	otherCfg, ok := old.(*AzureSEVSNP)
	if !ok {
		return false, fmt.Errorf("cannot compare %T with %T", c, old)
	}

	firmwareSignerCfgEqual := c.FirmwareSignerConfig.EqualTo(otherCfg.FirmwareSignerConfig)
	measurementsEqual := c.Measurements.EqualTo(otherCfg.Measurements)
	bootloaderEqual := c.BootloaderVersion == otherCfg.BootloaderVersion
	teeEqual := c.TEEVersion == otherCfg.TEEVersion
	snpEqual := c.SNPVersion == otherCfg.SNPVersion
	microcodeEqual := c.MicrocodeVersion == otherCfg.MicrocodeVersion
	rootKeyEqual := bytes.Equal(c.AMDRootKey.Raw, otherCfg.AMDRootKey.Raw)

	return firmwareSignerCfgEqual && measurementsEqual && bootloaderEqual && teeEqual && snpEqual && microcodeEqual && rootKeyEqual, nil
}

func (a *AzureSEVSNP) UnmarshalYAML(unmarshal func(interface{}) error) error {

	aux := &fusedAzureSEVSNP{
		auxAzureSEVSNP: (*auxAzureSEVSNP)(a),
	}
	if err := unmarshal(aux); err != nil {
		return fmt.Errorf("failed to unmarshal AzureSEVSNP: %w", err)
	}
	a = (*AzureSEVSNP)(aux.auxAzureSEVSNP)

	for _, versionType := range []version.Type{version.Bootloader, version.TEE, version.SNP, version.Microcode} {
		if !convertLatestToNumber(a, versionType, aux) {
			if !convertStringToUint(a, versionType, aux) {
				return fmt.Errorf("failed to convert %s version to number", versionType)
			}
		}
	}
	return nil
}

func getUintAndStringPtrToVersion(versionType version.Type, c *AzureSEVSNP, aux *fusedAzureSEVSNP) (*uint8, *string) {
	var v *uint8
	var stringV *string
	switch versionType {
	case version.Bootloader:
		v = &c.BootloaderVersion
		stringV = &aux.BootloaderVersion
	case version.TEE:
		v = &c.TEEVersion
		stringV = &aux.TEEVersion
	case version.SNP:
		v = &c.SNPVersion
		stringV = &aux.SNPVersion
	case version.Microcode:
		v = &c.MicrocodeVersion
		stringV = &aux.MicrocodeVersion
	}
	return v, stringV
}

// SNPFirmwareSignerConfig is the configuration for validating the firmware signer.
type SNPFirmwareSignerConfig struct {
	// description: |
	//   List of accepted values for the firmware signing key digest.\nValues are enforced according to the 'enforcementPolicy'\n     - 'equal'       : Error if the reported signing key digest does not match any of the values in 'acceptedKeyDigests'\n     - 'maaFallback' : Use 'equal' checking for validation, but fallback to using Microsoft Azure Attestation (MAA) for validation if the reported digest does not match any of the values in 'acceptedKeyDigests'. See the Azure docs for more details: https://learn.microsoft.com/en-us/azure/attestation/overview#amd-sev-snp-attestation\n     - 'warnOnly'    : Same as 'equal', but only prints a warning instead of returning an error if no match is found
	AcceptedKeyDigests idkeydigest.List `json:"acceptedKeyDigests" yaml:"acceptedKeyDigests"`
	// description: |
	//   Key digest enforcement policy. One of {'equal', 'maaFallback', 'warnOnly'}
	EnforcementPolicy idkeydigest.Enforcement `json:"enforcementPolicy" yaml:"enforcementPolicy" validate:"required"`
	// description: |
	//   URL of the Microsoft Azure Attestation (MAA) instance to use for fallback validation. Only used if 'enforcementPolicy' is set to 'maaFallback'.
	MAAURL string `json:"maaURL,omitempty" yaml:"maaURL,omitempty" validate:"len=0"`
}

// EqualTo returns true if the config is equal to the given config.
func (c SNPFirmwareSignerConfig) EqualTo(other SNPFirmwareSignerConfig) bool {
	return c.AcceptedKeyDigests.EqualTo(other.AcceptedKeyDigests) && c.EnforcementPolicy == other.EnforcementPolicy && c.MAAURL == other.MAAURL
}

// AzureTrustedLaunch is the configuration for Azure Trusted Launch attestation.
type AzureTrustedLaunch struct {
	// description: |
	//   Expected TPM measurements.
	Measurements measurements.M `json:"measurements" yaml:"measurements" validate:"required,no_placeholders"`
}

// GetVariant returns azure-trusted-launch as the variant.
func (AzureTrustedLaunch) GetVariant() variant.Variant {
	return variant.AzureTrustedLaunch{}
}

// GetMeasurements returns the measurements used for attestation.
func (c AzureTrustedLaunch) GetMeasurements() measurements.M {
	return c.Measurements
}

// SetMeasurements updates a config's measurements using the given measurements.
func (c *AzureTrustedLaunch) SetMeasurements(m measurements.M) {
	c.Measurements = m
}

// EqualTo returns true if the config is equal to the given config.
func (c AzureTrustedLaunch) EqualTo(other AttestationCfg) (bool, error) {
	otherCfg, ok := other.(*AzureTrustedLaunch)
	if !ok {
		return false, fmt.Errorf("cannot compare %T with %T", c, other)
	}
	return c.Measurements.EqualTo(otherCfg.Measurements), nil
}

// GCPSEVES is the configuration for GCP SEV-ES attestation.
type GCPSEVES struct {
	// description: |
	//   Expected TPM measurements.
	Measurements measurements.M `json:"measurements" yaml:"measurements" validate:"required,no_placeholders"`
}

// GetVariant returns gcp-sev-es as the variant.
func (GCPSEVES) GetVariant() variant.Variant {
	return variant.GCPSEVES{}
}

// GetMeasurements returns the measurements used for attestation.
func (c GCPSEVES) GetMeasurements() measurements.M {
	return c.Measurements
}

// SetMeasurements updates a config's measurements using the given measurements.
func (c *GCPSEVES) SetMeasurements(m measurements.M) {
	c.Measurements = m
}

// EqualTo returns true if the config is equal to the given config.
func (c GCPSEVES) EqualTo(other AttestationCfg) (bool, error) {
	otherCfg, ok := other.(*GCPSEVES)
	if !ok {
		return false, fmt.Errorf("cannot compare %T with %T", c, other)
	}
	return c.Measurements.EqualTo(otherCfg.Measurements), nil
}

// QEMUVTPM is the configuration for QEMU vTPM attestation.
type QEMUVTPM struct {
	// description: |
	//   Expected TPM measurements.
	Measurements measurements.M `json:"measurements" yaml:"measurements" validate:"required,no_placeholders"`
}

// GetVariant returns qemu-vtpm as the variant.
func (QEMUVTPM) GetVariant() variant.Variant {
	return variant.QEMUVTPM{}
}

// GetMeasurements returns the measurements used for attestation.
func (c QEMUVTPM) GetMeasurements() measurements.M {
	return c.Measurements
}

// SetMeasurements updates a config's measurements using the given measurements.
func (c *QEMUVTPM) SetMeasurements(m measurements.M) {
	c.Measurements = m
}

// EqualTo returns true if the config is equal to the given config.
func (c QEMUVTPM) EqualTo(other AttestationCfg) (bool, error) {
	otherCfg, ok := other.(*QEMUVTPM)
	if !ok {
		return false, fmt.Errorf("cannot compare %T with %T", c, other)
	}
	return c.Measurements.EqualTo(otherCfg.Measurements), nil
}

// QEMUTDX is the configuration for QEMU TDX attestation.
type QEMUTDX struct {
	// description: |
	//   Expected TDX measurements.
	Measurements measurements.M `json:"measurements" yaml:"measurements" validate:"required,no_placeholders"`
}

// GetVariant returns qemu-tdx as the variant.
func (QEMUTDX) GetVariant() variant.Variant {
	return variant.QEMUTDX{}
}

// GetMeasurements returns the measurements used for attestation.
func (c QEMUTDX) GetMeasurements() measurements.M {
	return c.Measurements
}

// SetMeasurements updates a config's measurements using the given measurements.
func (c *QEMUTDX) SetMeasurements(m measurements.M) {
	c.Measurements = m
}

// EqualTo returns true if the config is equal to the given config.
func (c QEMUTDX) EqualTo(other AttestationCfg) (bool, error) {
	otherCfg, ok := other.(*QEMUTDX)
	if !ok {
		return false, fmt.Errorf("cannot compare %T with %T", c, other)
	}
	return c.Measurements.EqualTo(otherCfg.Measurements), nil
}

func toPtr[T any](v T) *T {
	return &v
}

// auxAzureSEVSNP is a helper struct for unmarshaling the config from YAML for handling the version parsing.
// The version fiels are kept to make it convertable to the native AzureSEVSNP struct.
type auxAzureSEVSNP struct {
	// description: |
	//   Expected TPM measurements.
	Measurements measurements.M `json:"measurements" yaml:"measurements" validate:"required,no_placeholders"`
	// description: |
	//   Lowest acceptable bootloader version.
	BootloaderVersion uint8 `yaml:"-"`
	// description: |
	//   Lowest acceptable TEE version.
	TEEVersion uint8 `json:"teeVersion" yaml:"-"`
	// description: |
	//   Lowest acceptable SEV-SNP version.
	SNPVersion uint8 `json:"snpVersion" yaml:"-"`
	// description: |
	//   Lowest acceptable microcode version.
	MicrocodeVersion uint8 `json:"microcodeVersion" yaml:"-"`
	// description: |
	//   Configuration for validating the firmware signature.
	FirmwareSignerConfig SNPFirmwareSignerConfig `json:"firmwareSignerConfig" yaml:"firmwareSignerConfig"`
	// description: |
	//   AMD Root Key certificate used to verify the SEV-SNP certificate chain.
	AMDRootKey Certificate `json:"amdRootKey" yaml:"amdRootKey"`
}

// fusedAzureSEVSNP is a helper struct for unmarshaling the config from YAML for handling the version parsing.
type fusedAzureSEVSNP struct {
	*auxAzureSEVSNP   `yaml:",inline"`
	BootloaderVersion string `yaml:"bootloaderVersion"`
	TEEVersion        string `yaml:"teeVersion"`
	SNPVersion        string `yaml:"snpVersion"`
	MicrocodeVersion  string `yaml:"microcodeVersion"`
}

func convertStringToUint(c *AzureSEVSNP, versionType version.Type, aux *fusedAzureSEVSNP) bool {
	v, stringV := getUintAndStringPtrToVersion(versionType, c, aux)

	bvInt, err := strconv.ParseInt(*stringV, 10, 8)
	if err != nil {
		return false
	}
	*v = uint8(bvInt)
	return true
}

func convertLatestToNumber(c *AzureSEVSNP, versionType version.Type, aux *fusedAzureSEVSNP) bool {
	v, stringV := getUintAndStringPtrToVersion(versionType, c, aux)
	if *stringV == "latest" {
		*v = version.GetVersion(versionType)
		return true
	}
	return false
}<|MERGE_RESOLUTION|>--- conflicted
+++ resolved
@@ -737,19 +737,11 @@
 // Version numbers are hard coded and should be updated with each new release.
 func DefaultForAzureSEVSNP() *AzureSEVSNP {
 	return &AzureSEVSNP{
-<<<<<<< HEAD
-		Measurements:      measurements.DefaultsFor(cloudprovider.Azure),
+		Measurements:      measurements.DefaultsFor(cloudprovider.Azure, variant.AzureSEVSNP{}),
 		BootloaderVersion: version.GetVersion(version.Bootloader),
 		TEEVersion:        version.GetVersion(version.TEE),
 		SNPVersion:        version.GetVersion(version.SNP),
 		MicrocodeVersion:  version.GetVersion(version.Microcode),
-=======
-		Measurements:      measurements.DefaultsFor(cloudprovider.Azure, variant.AzureSEVSNP{}),
-		BootloaderVersion: 2,
-		TEEVersion:        0,
-		SNPVersion:        6,
-		MicrocodeVersion:  93,
->>>>>>> 7b313fea
 		FirmwareSignerConfig: SNPFirmwareSignerConfig{
 			AcceptedKeyDigests: idkeydigest.DefaultList(),
 			EnforcementPolicy:  idkeydigest.MAAFallback,
