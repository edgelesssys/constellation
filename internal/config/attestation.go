/*
Copyright (c) Edgeless Systems GmbH

SPDX-License-Identifier: AGPL-3.0-only
*/

package config

import (
	"crypto/x509"
	"encoding/json"
	"encoding/pem"
	"fmt"

	"github.com/edgelesssys/constellation/v2/internal/attestation/measurements"
	"github.com/edgelesssys/constellation/v2/internal/variant"
)

// AttestationCfg is the common interface for passing attestation configs.
type AttestationCfg interface {
	// GetMeasurements returns the measurements that should be used for attestation.
	GetMeasurements() measurements.M
	// SetMeasurements updates a config's measurements using the given measurements.
	SetMeasurements(m measurements.M)
	// GetVariant returns the variant of the attestation config.
	GetVariant() variant.Variant
	// NewerThan returns true if the config is equal to the given config.
	EqualTo(AttestationCfg) (bool, error)
}

// UnmarshalAttestationConfig unmarshals the config file into the correct type.
func UnmarshalAttestationConfig(data []byte, attestVariant variant.Variant) (AttestationCfg, error) {
	switch attestVariant {
	case variant.AWSNitroTPM{}:
		return unmarshalTypedConfig[*AWSNitroTPM](data)
	case variant.AzureSEVSNP{}:
		return unmarshalTypedConfig[*AzureSEVSNP](data)
	case variant.AzureTrustedLaunch{}:
		return unmarshalTypedConfig[*AzureTrustedLaunch](data)
	case variant.GCPSEVES{}:
		return unmarshalTypedConfig[*GCPSEVES](data)
	case variant.QEMUVTPM{}:
		return unmarshalTypedConfig[*QEMUVTPM](data)
<<<<<<< HEAD
	case variant.Default{}:
=======
	case variant.QEMUTDX{}:
		return unmarshalTypedConfig[*QEMUTDX](data)
	case variant.Dummy{}:
>>>>>>> 7b313fea
		return unmarshalTypedConfig[*DummyCfg](data)
	default:
		return nil, fmt.Errorf("unknown variant: %s", attestVariant)
	}
}

func unmarshalTypedConfig[T AttestationCfg](data []byte) (AttestationCfg, error) {
	var cfg T
	if err := json.Unmarshal(data, &cfg); err != nil {
		return nil, err
	}
	return cfg, nil
}

// Certificate is a wrapper around x509.Certificate allowing custom marshaling.
type Certificate x509.Certificate

// MarshalJSON marshals the certificate to PEM.
func (c Certificate) MarshalJSON() ([]byte, error) {
	pem := pem.EncodeToMemory(&pem.Block{Type: "CERTIFICATE", Bytes: c.Raw})
	return json.Marshal(string(pem))
}

// MarshalYAML marshals the certificate to PEM.
func (c Certificate) MarshalYAML() (any, error) {
	pem := pem.EncodeToMemory(&pem.Block{Type: "CERTIFICATE", Bytes: c.Raw})
	return string(pem), nil
}

// UnmarshalJSON unmarshals the certificate from PEM.
func (c *Certificate) UnmarshalJSON(data []byte) error {
	return c.unmarshal(func(val any) error {
		return json.Unmarshal(data, val)
	})
}

// UnmarshalYAML unmarshals the certificate from PEM.
func (c *Certificate) UnmarshalYAML(unmarshal func(any) error) error {
	return c.unmarshal(unmarshal)
}

func (c *Certificate) unmarshal(unmarshalFunc func(any) error) error {
	var pemData string
	if err := unmarshalFunc(&pemData); err != nil {
		return err
	}
	block, _ := pem.Decode([]byte(pemData))
	cert, err := x509.ParseCertificate(block.Bytes)
	if err != nil {
		return err
	}
	*c = Certificate(*cert)
	return nil
}

func mustParsePEM(data string) Certificate {
	jsonData := fmt.Sprintf("\"%s\"", data)
	var cert Certificate
	if err := json.Unmarshal([]byte(jsonData), &cert); err != nil {
		panic(err)
	}
	return cert
}

// DummyCfg is a placeholder for unknown attestation configs.
type DummyCfg struct {
	// description: |
	//   The measurements that should be used for attestation.
	Measurements measurements.M `json:"measurements,omitempty"`
}

// GetMeasurements returns the configs measurements.
func (c DummyCfg) GetMeasurements() measurements.M {
	return c.Measurements
}

// GetVariant returns a dummy variant.
func (DummyCfg) GetVariant() variant.Variant {
	return variant.Default{}
}

// SetMeasurements sets the configs measurements.
func (c *DummyCfg) SetMeasurements(m measurements.M) {
	c.Measurements = m
}

// EqualTo returns true if measurements of the configs are equal.
func (c DummyCfg) EqualTo(other AttestationCfg) (bool, error) {
	return c.Measurements.EqualTo(other.GetMeasurements()), nil
}<|MERGE_RESOLUTION|>--- conflicted
+++ resolved
@@ -41,13 +41,9 @@
 		return unmarshalTypedConfig[*GCPSEVES](data)
 	case variant.QEMUVTPM{}:
 		return unmarshalTypedConfig[*QEMUVTPM](data)
-<<<<<<< HEAD
-	case variant.Default{}:
-=======
 	case variant.QEMUTDX{}:
 		return unmarshalTypedConfig[*QEMUTDX](data)
-	case variant.Dummy{}:
->>>>>>> 7b313fea
+	case variant.Default{}:
 		return unmarshalTypedConfig[*DummyCfg](data)
 	default:
 		return nil, fmt.Errorf("unknown variant: %s", attestVariant)
