/*
Copyright (c) Edgeless Systems GmbH

SPDX-License-Identifier: AGPL-3.0-only
*/

/*
Package constants contains the constants used by Constellation.
Constants should never be overwritable by command line flags or configuration files.
*/
package constants

import (
	"time"
)

const (
	//
	// Constellation.
	//

	// ConstellationNameLength is the maximum length of a Constellation's name.
	ConstellationNameLength = 37
	// AWSConstellationNameLength is the maximum length of a Constellation's name on AWS.
	AWSConstellationNameLength = 10
	// ConstellationMasterSecretStoreName is the name for the Constellation secrets in Kubernetes.
	ConstellationMasterSecretStoreName = "constellation-mastersecret"
	// ConstellationMasterSecretKey is the name of the key for the master secret in the master secret kubernetes secret.
	ConstellationMasterSecretKey = "mastersecret"
	// ConstellationSaltKey is the name of the key for the salt in the master secret kubernetes secret.
	ConstellationSaltKey = "salt"
	// ConstellationVerifyServiceUserData is the user data that the verification service includes in the attestation.
	ConstellationVerifyServiceUserData = "VerifyService"
	// AttestationVariant is the name of the environment variable that contains the attestation variant.
	AttestationVariant = "CONSTEL_ATTESTATION_VARIANT"

	//
	// Ports.
	//

	// JoinServicePort is the port for reaching the join service within Kubernetes.
	JoinServicePort = 9090
	// JoinServiceNodePort is the port for reaching the join service outside of Kubernetes.
	JoinServiceNodePort = 30090
	// VerifyServicePortHTTP HTTP port for verification service.
	VerifyServicePortHTTP = 8080
	// VerifyServicePortGRPC GRPC port for verification service.
	VerifyServicePortGRPC = 9090
	// VerifyServiceNodePortHTTP HTTP node port for verification service.
	VerifyServiceNodePortHTTP = 30080
	// VerifyServiceNodePortGRPC GRPC node port for verification service.
	VerifyServiceNodePortGRPC = 30081
	// KeyServicePort is the port the KMS server listens on.
	KeyServicePort = 9000
	// BootstrapperPort port of bootstrapper.
	BootstrapperPort = 9000
	// KubernetesPort port for Kubernetes API.
	KubernetesPort = 6443
	// RecoveryPort port for Constellation recovery server.
	RecoveryPort = 9999
	// DebugdPort port for debugd process.
	DebugdPort = 4000
	// KonnectivityPort port for konnectivity k8s service.
	KonnectivityPort = 8132

	//
	// Filenames.
	//

	// ClusterIDsFileName filename that contains Constellation clusterID and IP.
	ClusterIDsFileName = "constellation-id.json"
	// ConfigFilename filename of Constellation config file.
	ConfigFilename = "constellation-conf.yaml"
	// LicenseFilename filename of Constellation license file.
	LicenseFilename = "constellation.license"
	// AdminConfFilename filename of KubeConfig for admin access to Constellation.
	AdminConfFilename = "constellation-admin.conf"
	// MasterSecretFilename filename of Constellation mastersecret.
	MasterSecretFilename = "constellation-mastersecret.json"
	// TerraformWorkingDir is the directory name for the TerraformClient workspace.
	TerraformWorkingDir = "constellation-terraform"
	// TerraformIAMWorkingDir is the directory name for the Terraform IAM Client workspace.
	TerraformIAMWorkingDir = "constellation-iam-terraform"
	// GCPServiceAccountKeyFile is the file name for the GCP service account key file.
	GCPServiceAccountKeyFile = "gcpServiceAccountKey.json"
	// ErrorLog file which contains server errors during init.
	ErrorLog = "constellation-cluster.log"
	// ControlPlaneAdminConfFilename filepath to control plane kubernetes admin config.
	ControlPlaneAdminConfFilename = "/etc/kubernetes/admin.conf"
	// KubectlPath path to kubectl binary.
	KubectlPath = "/run/state/bin/kubectl"
	// UpgradeAgentSocketPath is the path to the UDS that is used for the gRPC connection to the upgrade agent.
	UpgradeAgentSocketPath = "/run/constellation-upgrade-agent.sock"
	// UpgradeAgentMountPath is the path inside the operator container where the UDS is mounted.
	UpgradeAgentMountPath = "/etc/constellation-upgrade-agent.sock"
	// CniPluginsDir path directory for CNI plugins.
	CniPluginsDir = "/opt/cni/bin"
	// BinDir install path for CNI config.
	BinDir = "/run/state/bin"
	// KubeadmPath install path for kubeadm.
	KubeadmPath = "/run/state/bin/kubeadm"
	// KubeletPath install path for kubelet.
	KubeletPath = "/run/state/bin/kubelet"

	//
	// Filenames for Constellation's micro services.
	//

	// ServiceBasePath is the base path for the mounted micro service's files.
	ServiceBasePath = "/var/config"
	// AttestationConfigFilename is the filename of the config used for CC validation.
	AttestationConfigFilename = "attestationConfig"
	// MeasurementSaltFilename is the filename of the salt used in creation of the clusterID.
	MeasurementSaltFilename = "measurementSalt"
	// MeasurementSecretFilename is the filename of the secret used in creation of the clusterID.
	MeasurementSecretFilename = "measurementSecret"

	// K8sVersionFieldName is the name of the of the key holding the wanted Kubernetes version.
	K8sVersionFieldName = "cluster-version"
	// ComponentsListKey is the name of the key holding the list of components in the components configMap.
	ComponentsListKey = "components"
	// NodeVersionResourceName resource name used for NodeVersion in constellation-operator and CLI.
	NodeVersionResourceName = "constellation-version"
	// NodeKubernetesComponentsAnnotationKey is the name of the annotation holding the reference to the ConfigMap listing all K8s components.
	NodeKubernetesComponentsAnnotationKey = "constellation.edgeless.systems/kubernetes-components"
	// JoiningNodesConfigMapName is the name of the configMap holding the joining nodes with the components hashes the node-operator should annotate the nodes with.
	JoiningNodesConfigMapName = "joining-nodes"

	//
	// CLI.
	//

	// MinControllerCount is the minimum number of control nodes.
	MinControllerCount = 1
	// MinWorkerCount is the minimum number of worker nodes.
	MinWorkerCount = 1
	// EnvVarPrefix is expected prefix for environment variables used to overwrite config parameters.
	EnvVarPrefix = "CONSTELL_"
	// EnvVarAzureClientSecretValue is environment variable to overwrite
	// provider.azure.clientSecretValue .
	EnvVarAzureClientSecretValue = EnvVarPrefix + "AZURE_CLIENT_SECRET_VALUE"
	// EnvVarOpenStackPassword is environment variable to overwrite
	// provider.openstack.password .
	EnvVarOpenStackPassword = EnvVarPrefix + "OS_PASSWORD"
	// EnvVarNoSpinner is environment variable used to disable the loading indicator (spinner)
	// displayed in Constellation CLI. Any non-empty value, e.g., CONSTELL_NO_SPINNER=1,
	// can be used to disable the spinner.
	EnvVarNoSpinner = EnvVarPrefix + "NO_SPINNER"
	// MiniConstellationUID is a sentinel value for the UID of a mini constellation.
	MiniConstellationUID = "mini"
	// TerraformLogFile is the file name of the Terraform log file.
	TerraformLogFile = "terraform.log"
	// TerraformUpgradePlanFile is the file name of the zipfile created by Terraform plan for Constellation upgrades.
	TerraformUpgradePlanFile = "plan.zip"
	// TerraformUpgradeWorkingDir is the directory name for the Terraform workspace being used in an upgrade.
	TerraformUpgradeWorkingDir = "terraform"
	// TerraformUpgradeBackupDir is the directory name being used to backup the pre-upgrade state in an upgrade.
	TerraformUpgradeBackupDir = "terraform-backup"
	// TerraformMigrationOutputFile is the file name of the output file created by a successful Terraform migration.
	TerraformMigrationOutputFile = "terraform-migration-output.json"
	// UpgradeDir is the name of the directory being used for cluster upgrades.
	UpgradeDir = "constellation-upgrade"

	//
	// Kubernetes.
	//

	// KubernetesJoinTokenTTL time to live for Kubernetes join token.
	KubernetesJoinTokenTTL = 15 * time.Minute
	// ConstellationNamespace namespace to deploy Constellation components into.
	ConstellationNamespace = "kube-system"
	// JoinConfigMap k8s config map with node join config.
	JoinConfigMap = "join-config"
	// InternalConfigMap k8s config map with internal Constellation config.
	InternalConfigMap = "internal-config"

	//
	// Helm.
	//

	// HelmNamespace namespace for helm charts.
	HelmNamespace = "kube-system"

	//
	// Releases.
	//

	// CDNRepositoryURL is the base URL of the Constellation CDN artifact repository.
	CDNRepositoryURL = "https://cdn.confidential.cloud"
	// CDNAPIBase is the (un-versioned) prefix of the Constellation API.
	CDNAPIBase = "constellation"
	// CDNAPIPrefix is the prefix of the Constellation API (V1).
	CDNAPIPrefix = CDNAPIBase + "/v1"
	// CDNAPIPrefixV2 is the prefix of the Constellation API (v2).
	CDNAPIPrefixV2 = CDNAPIBase + "/v2"
	// CDNMeasurementsFile is name of file containing image measurements.
	CDNMeasurementsFile = "measurements.json"
	// CDNMeasurementsSignature is name of file containing signature for CDNMeasurementsFile.
	CDNMeasurementsSignature = "measurements.json.sig"
<<<<<<< HEAD
	//
	// CDNDefaultDistributionID is the default CloudFront distribution ID to use.
	CDNDefaultDistributionID = "E1H77EZTHC3NE4"
=======

	//
	// PKI.
	//

	// CosignPublicKeyReleases signs all our releases.
	CosignPublicKeyReleases = `-----BEGIN PUBLIC KEY-----
MFkwEwYHKoZIzj0CAQYIKoZIzj0DAQcDQgAEf8F1hpmwE+YCFXzjGtaQcrL6XZVT
JmEe5iSLvG1SyQSAew7WdMKF6o9t8e2TFuCkzlOhhlws2OHWbiFZnFWCFw==
-----END PUBLIC KEY-----
`
	// CosignPublicKeyDev signs all our development builds.
	CosignPublicKeyDev = `-----BEGIN PUBLIC KEY-----
MFkwEwYHKoZIzj0CAQYIKoZIzj0DAQcDQgAELcPl4Ik+qZuH4K049wksoXK/Os3Z
b92PDCpM7FZAINQF88s1TZS/HmRXYk62UJ4eqPduvUnJmXhNikhLbMi6fw==
-----END PUBLIC KEY-----
`
>>>>>>> c5e016a8
)

// VersionInfo returns the version of a binary.
func VersionInfo() string {
	return versionInfo
}

// Timestamp returns the commit timestamp of a binary.
func Timestamp() string {
	return timestamp
}

// Commit returns the commit hash of a binary.
func Commit() string {
	return commit
}

// State returns the git state of the working directory.
func State() string {
	return state
}

var (
	// versionInfo is the version of a binary. Left as a separate variable to allow override during build.
	versionInfo = "0.0.0"
	// timestamp is the commit timestamp of a binary. Left as a separate variable to allow override during build.
	timestamp = "1970-01-01T00:00:00Z"
	// commit is the commit hash of a binary. Left as a separate variable to allow override during build.
	commit = "0000000000000000000000000000000000000000"
	// state is the git state of the working directory. Left as a separate variable to allow override during build.
	state = "unknown"
)<|MERGE_RESOLUTION|>--- conflicted
+++ resolved
@@ -197,11 +197,8 @@
 	CDNMeasurementsFile = "measurements.json"
 	// CDNMeasurementsSignature is name of file containing signature for CDNMeasurementsFile.
 	CDNMeasurementsSignature = "measurements.json.sig"
-<<<<<<< HEAD
-	//
 	// CDNDefaultDistributionID is the default CloudFront distribution ID to use.
 	CDNDefaultDistributionID = "E1H77EZTHC3NE4"
-=======
 
 	//
 	// PKI.
@@ -219,7 +216,6 @@
 b92PDCpM7FZAINQF88s1TZS/HmRXYk62UJ4eqPduvUnJmXhNikhLbMi6fw==
 -----END PUBLIC KEY-----
 `
->>>>>>> c5e016a8
 )
 
 // VersionInfo returns the version of a binary.
