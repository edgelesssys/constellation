/*
Copyright (c) Edgeless Systems GmbH

SPDX-License-Identifier: AGPL-3.0-only
*/

// Package helm provides types and functions shared across services.
package helm

// Release bundles all information necessary to create a helm release.
type Release struct {
	Chart       []byte
	Values      map[string]any
	ReleaseName string
	WaitMode    WaitMode
}

// Releases bundles all helm releases to be deployed to Constellation.
type Releases struct {
<<<<<<< HEAD
	AWSLoadBalancerController *Release
	Cilium                    Release
	CertManager               Release
	ConstellationOperators    Release
	ConstellationServices     Release
=======
	Cilium                Release
	CertManager           Release
	Operators             Release
	ConstellationServices Release
	CSI                   *Release
>>>>>>> f9391ed9
}

// MergeMaps returns a new map that is the merger of it's inputs.
// Key collisions are resolved by taking the value of the second argument (map b).
// Taken from: https://github.com/helm/helm/blob/dbc6d8e20fe1d58d50e6ed30f09a04a77e4c68db/pkg/cli/values/options.go#L91-L108.
func MergeMaps(a, b map[string]any) map[string]any {
	out := make(map[string]any, len(a))
	for k, v := range a {
		out[k] = v
	}
	for k, v := range b {
		if v, ok := v.(map[string]any); ok {
			if bv, ok := out[k]; ok {
				if bv, ok := bv.(map[string]any); ok {
					out[k] = MergeMaps(bv, v)
					continue
				}
			}
		}
		out[k] = v
	}
	return out
}

// WaitMode specifies the wait mode for a helm release.
type WaitMode string

const (
	// WaitModeNone specifies that the helm release should not wait for the resources to be ready.
	WaitModeNone WaitMode = ""
	// WaitModeWait specifies that the helm release should wait for the resources to be ready.
	WaitModeWait WaitMode = "wait"
	// WaitModeAtomic specifies that the helm release should
	// wait for the resources to be ready and roll back atomically on failure.
	WaitModeAtomic WaitMode = "atomic"
)<|MERGE_RESOLUTION|>--- conflicted
+++ resolved
@@ -17,19 +17,12 @@
 
 // Releases bundles all helm releases to be deployed to Constellation.
 type Releases struct {
-<<<<<<< HEAD
 	AWSLoadBalancerController *Release
+	CSI                       *Release
 	Cilium                    Release
 	CertManager               Release
 	ConstellationOperators    Release
 	ConstellationServices     Release
-=======
-	Cilium                Release
-	CertManager           Release
-	Operators             Release
-	ConstellationServices Release
-	CSI                   *Release
->>>>>>> f9391ed9
 }
 
 // MergeMaps returns a new map that is the merger of it's inputs.
