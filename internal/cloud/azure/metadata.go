/*
Copyright (c) Edgeless Systems GmbH

SPDX-License-Identifier: AGPL-3.0-only
*/

package azure

import (
	"context"
	"encoding/json"
	"fmt"
	"net/http"
	"regexp"

	"github.com/Azure/azure-sdk-for-go/sdk/azidentity"
	"github.com/Azure/azure-sdk-for-go/sdk/resourcemanager/applicationinsights/armapplicationinsights"
	armcomputev2 "github.com/Azure/azure-sdk-for-go/sdk/resourcemanager/compute/armcompute/v2"
	"github.com/Azure/azure-sdk-for-go/sdk/resourcemanager/network/armnetwork"
	"github.com/Azure/azure-sdk-for-go/sdk/resourcemanager/resources/armresources"
	"github.com/edgelesssys/constellation/v2/internal/cloud"
	"github.com/edgelesssys/constellation/v2/internal/cloud/azureshared"
	"github.com/edgelesssys/constellation/v2/internal/cloud/metadata"
)

var publicIPAddressRegexp = regexp.MustCompile(`/subscriptions/[^/]+/resourceGroups/[^/]+/providers/Microsoft.Network/publicIPAddresses/(?P<IPname>[^/]+)`)

// Metadata implements azure metadata APIs.
type Metadata struct {
	imdsAPI
	virtualNetworksAPI
	securityGroupsAPI
	networkInterfacesAPI
	publicIPAddressesAPI
	scaleSetsAPI
	loadBalancerAPI
	virtualMachineScaleSetVMsAPI
	tagsAPI
	applicationInsightsAPI
}

// NewMetadata creates a new Metadata.
func NewMetadata(ctx context.Context) (*Metadata, error) {
	cred, err := azidentity.NewDefaultAzureCredential(nil)
	if err != nil {
		return nil, err
	}
	// The default http client may use a system-wide proxy and it is recommended to disable the proxy explicitly:
	// https://docs.microsoft.com/en-us/azure/virtual-machines/windows/instance-metadata-service?tabs=linux#proxies
	// See also: https://github.com/microsoft/azureimds/blob/master/imdssample.go#L10
	imdsAPI := imdsClient{
		client: &http.Client{Transport: &http.Transport{Proxy: nil}},
	}
	subscriptionID, err := imdsAPI.SubscriptionID(ctx)
	if err != nil {
		return nil, err
	}
	virtualNetworksAPI, err := armnetwork.NewVirtualNetworksClient(subscriptionID, cred, nil)
	if err != nil {
		return nil, err
	}
	networkInterfacesAPI, err := armnetwork.NewInterfacesClient(subscriptionID, cred, nil)
	if err != nil {
		return nil, err
	}
	publicIPAddressesAPI, err := armnetwork.NewPublicIPAddressesClient(subscriptionID, cred, nil)
	if err != nil {
		return nil, err
	}
	securityGroupsAPI, err := armnetwork.NewSecurityGroupsClient(subscriptionID, cred, nil)
	if err != nil {
		return nil, err
	}
	scaleSetsAPI, err := armcomputev2.NewVirtualMachineScaleSetsClient(subscriptionID, cred, nil)
	if err != nil {
		return nil, err
	}
	loadBalancerAPI, err := armnetwork.NewLoadBalancersClient(subscriptionID, cred, nil)
	if err != nil {
		return nil, err
	}
	virtualMachineScaleSetVMsAPI, err := armcomputev2.NewVirtualMachineScaleSetVMsClient(subscriptionID, cred, nil)
	if err != nil {
		return nil, err
	}
	tagsAPI, err := armresources.NewTagsClient(subscriptionID, cred, nil)
	if err != nil {
		return nil, err
	}
	applicationInsightsAPI, err := armapplicationinsights.NewComponentsClient(subscriptionID, cred, nil)
	if err != nil {
		return nil, err
	}

	return &Metadata{
		imdsAPI:                      &imdsAPI,
		networkInterfacesAPI:         networkInterfacesAPI,
		virtualNetworksAPI:           virtualNetworksAPI,
		securityGroupsAPI:            securityGroupsAPI,
		publicIPAddressesAPI:         publicIPAddressesAPI,
		loadBalancerAPI:              loadBalancerAPI,
		scaleSetsAPI:                 scaleSetsAPI,
		virtualMachineScaleSetVMsAPI: virtualMachineScaleSetVMsAPI,
		tagsAPI:                      tagsAPI,
		applicationInsightsAPI:       applicationInsightsAPI,
	}, nil
}

// List retrieves all instances belonging to the current constellation.
func (m *Metadata) List(ctx context.Context) ([]metadata.InstanceMetadata, error) {
	resourceGroup, err := m.imdsAPI.ResourceGroup(ctx)
	if err != nil {
		return nil, err
	}
	scaleSetInstances, err := m.listScaleSetVMs(ctx, resourceGroup)
	if err != nil {
		return nil, err
	}
	return scaleSetInstances, nil
}

// Self retrieves the current instance.
func (m *Metadata) Self(ctx context.Context) (metadata.InstanceMetadata, error) {
	providerID, err := m.providerID(ctx)
	if err != nil {
		return metadata.InstanceMetadata{}, err
	}
	return m.GetInstance(ctx, providerID)
}

// GetInstance retrieves an instance using its providerID.
func (m *Metadata) GetInstance(ctx context.Context, providerID string) (metadata.InstanceMetadata, error) {
	instance, scaleSetErr := m.getScaleSetVM(ctx, providerID)
	if scaleSetErr == nil {
		return instance, nil
	}
	return metadata.InstanceMetadata{}, fmt.Errorf("retrieving instance given providerID %v: %w", providerID, scaleSetErr)
}

// GetNetworkSecurityGroupName returns the security group name of the resource group.
func (m *Metadata) GetNetworkSecurityGroupName(ctx context.Context) (string, error) {
	resourceGroup, err := m.imdsAPI.ResourceGroup(ctx)
	if err != nil {
		return "", err
	}

	nsg, err := m.getNetworkSecurityGroup(ctx, resourceGroup)
	if err != nil {
		return "", err
	}
	if nsg == nil || nsg.Name == nil {
		return "", fmt.Errorf("could not dereference network security group name")
	}
	return *nsg.Name, nil
}

// getSubnetworkCIDR retrieves the subnetwork CIDR from cloud provider metadata.
func (m *Metadata) getSubnetworkCIDR(ctx context.Context) (string, error) {
	resourceGroup, err := m.imdsAPI.ResourceGroup(ctx)
	if err != nil {
		return "", err
	}
	virtualNetwork, err := m.getVirtualNetwork(ctx, resourceGroup)
	if err != nil {
		return "", err
	}
	if virtualNetwork == nil || virtualNetwork.Properties == nil || len(virtualNetwork.Properties.Subnets) == 0 ||
		virtualNetwork.Properties.Subnets[0].Properties == nil || virtualNetwork.Properties.Subnets[0].Properties.AddressPrefix == nil {
		return "", fmt.Errorf("could not retrieve subnetwork CIDR from virtual network %v", virtualNetwork)
	}

	return *virtualNetwork.Properties.Subnets[0].Properties.AddressPrefix, nil
}

// UID retrieves the UID of the constellation.
func (m *Metadata) UID(ctx context.Context) (string, error) {
	return m.imdsAPI.UID(ctx)
}

// getLoadBalancer retrieves the load balancer from cloud provider metadata.
func (m *Metadata) getLoadBalancer(ctx context.Context) (*armnetwork.LoadBalancer, error) {
	resourceGroup, err := m.imdsAPI.ResourceGroup(ctx)
	if err != nil {
		return nil, err
	}

	pager := m.loadBalancerAPI.NewListPager(resourceGroup, nil)

	for pager.More() {
		page, err := pager.NextPage(ctx)
		if err != nil {
			return nil, fmt.Errorf("retrieving loadbalancer page: %w", err)
		}
		for _, lb := range page.Value {
			if lb != nil && lb.Properties != nil {
				return lb, nil
			}
		}
	}
	return nil, fmt.Errorf("could not get any load balancer")
}

// GetLoadBalancerName returns the load balancer name of the resource group.
func (m *Metadata) GetLoadBalancerName(ctx context.Context) (string, error) {
	lb, err := m.getLoadBalancer(ctx)
	if err != nil {
		return "", err
	}
	if lb == nil || lb.Name == nil {
		return "", fmt.Errorf("could not dereference load balancer name")
	}
	return *lb.Name, nil
}

// GetLoadBalancerEndpoint retrieves the first load balancer IP from cloud provider metadata.
//
// The returned string is an IP address without a port, but the method name needs to satisfy the
// metadata interface.
func (m *Metadata) GetLoadBalancerEndpoint(ctx context.Context) (string, error) {
	lb, err := m.getLoadBalancer(ctx)
	if err != nil {
		return "", err
	}
	if lb == nil || lb.Properties == nil {
		return "", fmt.Errorf("could not dereference load balancer IP configuration")
	}

	var pubIPID string
	for _, fipConf := range lb.Properties.FrontendIPConfigurations {
		if fipConf == nil || fipConf.Properties == nil || fipConf.Properties.PublicIPAddress == nil || fipConf.Properties.PublicIPAddress.ID == nil {
			continue
		}
		pubIPID = *fipConf.Properties.PublicIPAddress.ID
		break
	}

	if pubIPID == "" {
		return "", fmt.Errorf("could not find public IP address reference in load balancer")
	}

	matches := publicIPAddressRegexp.FindStringSubmatch(pubIPID)
	if len(matches) != 2 {
		return "", fmt.Errorf("could not find public IP address name in load balancer: %v", pubIPID)
	}
	pubIPName := matches[1]

	resourceGroup, err := m.imdsAPI.ResourceGroup(ctx)
	if err != nil {
		return "", err
	}

	resp, err := m.publicIPAddressesAPI.Get(ctx, resourceGroup, pubIPName, nil)
	if err != nil {
		return "", fmt.Errorf("could not retrieve public IP address: %w", err)
	}
	if resp.Properties == nil || resp.Properties.IPAddress == nil {
		return "", fmt.Errorf("could not resolve public IP address reference for load balancer")
	}
	return *resp.Properties.IPAddress, nil
}

// GetCCMConfig returns the configuration needed for the CCM on Azure.
func (m *Metadata) GetCCMConfig(ctx context.Context, providerID string, cloudServiceAccountURI string) ([]byte, error) {
	subscriptionID, resourceGroup, err := azureshared.BasicsFromProviderID(providerID)
	if err != nil {
		return nil, err
	}
	creds, err := azureshared.ApplicationCredentialsFromURI(cloudServiceAccountURI)
	if err != nil {
		return nil, err
	}

	vmType := "standard"
	if _, _, _, _, err := azureshared.ScaleSetInformationFromProviderID(providerID); err == nil {
		vmType = "vmss"
	}

	securityGroupName, err := m.GetNetworkSecurityGroupName(ctx)
	if err != nil {
		return nil, err
	}

	loadBalancerName, err := m.GetLoadBalancerName(ctx)
	if err != nil {
		return nil, err
	}

	config := cloudConfig{
		Cloud:               "AzurePublicCloud",
		TenantID:            creds.TenantID,
		SubscriptionID:      subscriptionID,
		ResourceGroup:       resourceGroup,
		LoadBalancerSku:     "standard",
		SecurityGroupName:   securityGroupName,
		LoadBalancerName:    loadBalancerName,
		UseInstanceMetadata: true,
		VMType:              vmType,
		Location:            creds.Location,
		AADClientID:         creds.AppClientID,
		AADClientSecret:     creds.ClientSecretValue,
	}

	return json.Marshal(config)
}

// providerID retrieves the current instances providerID.
func (m *Metadata) providerID(ctx context.Context) (string, error) {
	providerID, err := m.imdsAPI.ProviderID(ctx)
	if err != nil {
		return "", err
	}
	return "azure://" + providerID, nil
}

func (m *Metadata) getAppInsights(ctx context.Context) (*armapplicationinsights.Component, error) {
	resourceGroup, err := m.imdsAPI.ResourceGroup(ctx)
	if err != nil {
		return nil, err
	}

	uid, err := m.UID(ctx)
	if err != nil {
		return nil, err
	}

	pager := m.applicationInsightsAPI.NewListByResourceGroupPager(resourceGroup, nil)

	for pager.More() {
		nextResult, err := pager.NextPage(ctx)
		if err != nil {
			return nil, fmt.Errorf("retrieving application insights page: %w", err)
		}
		for _, component := range nextResult.Value {
			if component == nil || component.Tags == nil {
				continue
			}

			tag, ok := component.Tags[cloud.TagUID]
			if !ok || tag == nil {
				continue
			}

			if *tag == uid {
				return component, nil
			}
		}
	}

	return nil, fmt.Errorf("could not find correctly tagged application insights")
}

// extractInstanceTags converts azure tags into metadata key-value pairs.
func extractInstanceTags(tags map[string]*string) map[string]string {
	metadataMap := map[string]string{}
	for key, value := range tags {
		if value == nil {
			continue
		}
		metadataMap[key] = *value
	}
	return metadataMap
<<<<<<< HEAD
=======
}

// extractSSHKeys extracts SSH public keys from azure instance OS Profile.
func extractSSHKeys(sshConfig armcomputev2.SSHConfiguration) map[string][]string {
	sshKeys := map[string][]string{}
	for _, key := range sshConfig.PublicKeys {
		if key == nil || key.Path == nil || key.KeyData == nil {
			continue
		}
		matches := keyPathRegexp.FindStringSubmatch(*key.Path)
		if len(matches) != 2 {
			continue
		}
		sshKeys[matches[1]] = append(sshKeys[matches[1]], *key.KeyData)
	}
	return sshKeys
}

type cloudConfig struct {
	Cloud                      string `json:"cloud,omitempty"`
	TenantID                   string `json:"tenantId,omitempty"`
	SubscriptionID             string `json:"subscriptionId,omitempty"`
	ResourceGroup              string `json:"resourceGroup,omitempty"`
	Location                   string `json:"location,omitempty"`
	SubnetName                 string `json:"subnetName,omitempty"`
	SecurityGroupName          string `json:"securityGroupName,omitempty"`
	SecurityGroupResourceGroup string `json:"securityGroupResourceGroup,omitempty"`
	LoadBalancerName           string `json:"loadBalancerName,omitempty"`
	LoadBalancerSku            string `json:"loadBalancerSku,omitempty"`
	VNetName                   string `json:"vnetName,omitempty"`
	VNetResourceGroup          string `json:"vnetResourceGroup,omitempty"`
	CloudProviderBackoff       bool   `json:"cloudProviderBackoff,omitempty"`
	UseInstanceMetadata        bool   `json:"useInstanceMetadata,omitempty"`
	VMType                     string `json:"vmType,omitempty"`
	AADClientID                string `json:"aadClientId,omitempty"`
	AADClientSecret            string `json:"aadClientSecret,omitempty"`
>>>>>>> e011c7ef
}<|MERGE_RESOLUTION|>--- conflicted
+++ resolved
@@ -359,24 +359,6 @@
 		metadataMap[key] = *value
 	}
 	return metadataMap
-<<<<<<< HEAD
-=======
-}
-
-// extractSSHKeys extracts SSH public keys from azure instance OS Profile.
-func extractSSHKeys(sshConfig armcomputev2.SSHConfiguration) map[string][]string {
-	sshKeys := map[string][]string{}
-	for _, key := range sshConfig.PublicKeys {
-		if key == nil || key.Path == nil || key.KeyData == nil {
-			continue
-		}
-		matches := keyPathRegexp.FindStringSubmatch(*key.Path)
-		if len(matches) != 2 {
-			continue
-		}
-		sshKeys[matches[1]] = append(sshKeys[matches[1]], *key.KeyData)
-	}
-	return sshKeys
 }
 
 type cloudConfig struct {
@@ -397,5 +379,4 @@
 	VMType                     string `json:"vmType,omitempty"`
 	AADClientID                string `json:"aadClientId,omitempty"`
 	AADClientSecret            string `json:"aadClientSecret,omitempty"`
->>>>>>> e011c7ef
 }