--- conflicted
+++ resolved
@@ -187,11 +187,6 @@
 				Name:       "scale-set-name-instance-id",
 				ProviderID: "azure:///subscriptions/subscription-id/resourceGroups/resource-group/providers/Microsoft.Compute/virtualMachineScaleSets/scale-set-name/virtualMachines/instance-id",
 				VPCIP:      "192.0.2.0",
-<<<<<<< HEAD
-				PublicIP:   "192.0.2.100",
-=======
-				SSHKeys:    map[string][]string{},
->>>>>>> e011c7ef
 			},
 		},
 		"invalid instance": {
