/*
Copyright (c) Edgeless Systems GmbH

SPDX-License-Identifier: AGPL-3.0-only
*/

package azure

import (
	"context"
	"errors"
	"fmt"
	"strings"

	"github.com/Azure/azure-sdk-for-go/sdk/azcore/to"
	armcomputev2 "github.com/Azure/azure-sdk-for-go/sdk/resourcemanager/compute/armcompute/v2"
	"github.com/Azure/azure-sdk-for-go/sdk/resourcemanager/network/armnetwork"
	"github.com/edgelesssys/constellation/v2/internal/cloud"
	"github.com/edgelesssys/constellation/v2/internal/cloud/azureshared"
	"github.com/edgelesssys/constellation/v2/internal/cloud/metadata"
	"github.com/edgelesssys/constellation/v2/internal/role"
)

// getScaleSetVM tries to get an azure vm belonging to a scale set.
func (m *Metadata) getScaleSetVM(ctx context.Context, providerID string) (metadata.InstanceMetadata, error) {
	_, resourceGroup, scaleSet, instanceID, err := azureshared.ScaleSetInformationFromProviderID(providerID)
	if err != nil {
		return metadata.InstanceMetadata{}, err
	}
	vmResp, err := m.virtualMachineScaleSetVMsAPI.Get(ctx, resourceGroup, scaleSet, instanceID, nil)
	if err != nil {
		return metadata.InstanceMetadata{}, err
	}
	networkInterfaces, err := m.getScaleSetVMInterfaces(ctx, vmResp.VirtualMachineScaleSetVM, resourceGroup, scaleSet, instanceID)
	if err != nil {
		return metadata.InstanceMetadata{}, err
	}

	return convertScaleSetVMToCoreInstance(vmResp.VirtualMachineScaleSetVM, networkInterfaces)
}

// listScaleSetVMs lists all scale set VMs in the current resource group.
func (m *Metadata) listScaleSetVMs(ctx context.Context, resourceGroup string) ([]metadata.InstanceMetadata, error) {
	instances := []metadata.InstanceMetadata{}
	scaleSetPager := m.scaleSetsAPI.NewListPager(resourceGroup, nil)
	for scaleSetPager.More() {
		page, err := scaleSetPager.NextPage(ctx)
		if err != nil {
			return nil, fmt.Errorf("retrieving scale sets: %w", err)
		}
		for _, scaleSet := range page.Value {
			if scaleSet == nil || scaleSet.Name == nil {
				continue
			}
			vmPager := m.virtualMachineScaleSetVMsAPI.NewListPager(resourceGroup, *scaleSet.Name, nil)
			for vmPager.More() {
				vmPage, err := vmPager.NextPage(ctx)
				if err != nil {
					return nil, fmt.Errorf("retrieving vms: %w", err)
				}
				for _, vm := range vmPage.Value {
					if vm == nil || vm.InstanceID == nil {
						continue
					}
					interfaces, err := m.getScaleSetVMInterfaces(ctx, *vm, resourceGroup, *scaleSet.Name, *vm.InstanceID)
					if err != nil {
						return nil, err
					}
					instance, err := convertScaleSetVMToCoreInstance(*vm, interfaces)
					if err != nil {
						return nil, err
					}
					instances = append(instances, instance)
				}
			}
		}
	}
	return instances, nil
}

// convertScaleSetVMToCoreInstance converts an azure scale set virtual machine with interface configurations into a core.Instance.
func convertScaleSetVMToCoreInstance(vm armcomputev2.VirtualMachineScaleSetVM, networkInterfaces []armnetwork.Interface,
) (metadata.InstanceMetadata, error) {
	if vm.ID == nil {
		return metadata.InstanceMetadata{}, errors.New("retrieving instance from armcompute API client returned no instance ID")
	}
	if vm.Properties == nil || vm.Properties.OSProfile == nil || vm.Properties.OSProfile.ComputerName == nil {
		return metadata.InstanceMetadata{}, errors.New("retrieving instance from armcompute API client returned no computer name")
	}

	if vm.Tags == nil {
		return metadata.InstanceMetadata{}, errors.New("retrieving instance from armcompute API client returned no tags")
	}

	return metadata.InstanceMetadata{
		Name:       *vm.Properties.OSProfile.ComputerName,
		ProviderID: "azure://" + *vm.ID,
		Role:       extractScaleSetVMRole(vm.Tags),
		VPCIP:      extractVPCIP(networkInterfaces),
<<<<<<< HEAD
		PublicIP:   publicIPAddress,
=======
		SSHKeys:    sshKeys,
>>>>>>> e011c7ef
	}, nil
}

// extractScaleSetVMRole extracts the constellation role of a scale set using its name.
func extractScaleSetVMRole(tags map[string]*string) role.Role {
	if tags == nil {
		return role.Unknown
	}
	roleStr, ok := tags[cloud.TagRole]
	if !ok {
		return role.Unknown
	}
	if roleStr == nil {
		return role.Unknown
	}
	return role.FromString(*roleStr)
}

// ImageReferenceFromImage sets the `ID` or `CommunityGalleryImageID` field
// of `ImageReference` depending on the provided `img`.
func ImageReferenceFromImage(img string) *armcomputev2.ImageReference {
	ref := &armcomputev2.ImageReference{}

	if strings.HasPrefix(img, "/CommunityGalleries") {
		ref.CommunityGalleryImageID = to.Ptr(img)
	} else {
		ref.ID = to.Ptr(img)
	}

	return ref
}<|MERGE_RESOLUTION|>--- conflicted
+++ resolved
@@ -97,11 +97,6 @@
 		ProviderID: "azure://" + *vm.ID,
 		Role:       extractScaleSetVMRole(vm.Tags),
 		VPCIP:      extractVPCIP(networkInterfaces),
-<<<<<<< HEAD
-		PublicIP:   publicIPAddress,
-=======
-		SSHKeys:    sshKeys,
->>>>>>> e011c7ef
 	}, nil
 }
 
