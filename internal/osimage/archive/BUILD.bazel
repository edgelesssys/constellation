--- conflicted
+++ resolved
@@ -6,11 +6,8 @@
     importpath = "github.com/edgelesssys/constellation/v2/internal/osimage/archive",
     visibility = ["//:__subpackages__"],
     deps = [
-<<<<<<< HEAD
         "//internal/api/versionsapi",
-=======
         "//internal/constants",
->>>>>>> 76bf5e8e
         "//internal/logger",
         "@com_github_aws_aws_sdk_go_v2_config//:config",
         "@com_github_aws_aws_sdk_go_v2_feature_s3_manager//:manager",
