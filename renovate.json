--- conflicted
+++ resolved
@@ -147,20 +147,11 @@
         "node"
       ],
       "prPriority": -20
-<<<<<<< HEAD
-    },
-    {
-      "matchPackageNames": [
-        "^errata-ai/vale-action$"
-      ],
-      "allowedVersions": ">2.0.1"
     },
     {
       "matchManagers": ["github-actions"],
       "matchPackageNames": ["slsa-framework/slsa-github-generator"],
       "pinDigests": false
-=======
->>>>>>> 1968dfe7
     }
   ],
   "regexManagers": [
